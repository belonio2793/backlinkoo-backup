--- conflicted
+++ resolved
@@ -97,19 +97,7 @@
       throw new Error('Failed to publish post to any platform');
     }
 
-<<<<<<< HEAD
-    // Step 3: Keep campaign active for continuous rotation
-    // Never auto-complete campaigns - they should continue rotating through platforms
-    await updateCampaignStatus(supabase, campaignId, 'active', publishedUrls);
-    console.log('🔄 Campaign remains active - continuous platform rotation enabled');
-=======
-    // Step 3: Keep campaign active after successful Telegraph publishing
-    await updateCampaignStatus(supabase, campaignId, 'active', publishedUrls);
-    await logCampaignActivity(supabase, campaignId, 'info',
-      `Successfully published to ${platform}: ${publishedUrls[0]}. Campaign remains active.`);
-
-    console.log('✅ Telegraph publishing successful - campaign remains active');
->>>>>>> ef229056
+ main
 
     return {
       statusCode: 200,
@@ -852,49 +840,10 @@
  * Updated for continuous rotation - always returns false to prevent auto-completion
  */
 async function checkAllPlatformsCompleted(supabase, campaignId) {
-<<<<<<< HEAD
   // For continuous rotation, campaigns should never auto-complete
   // They should only be completed manually by the user
   console.log(`🔄 Continuous rotation enabled - campaign ${campaignId} will not auto-complete`);
   return false;
-=======
-  try {
-    // Get active platforms from centralized configuration
-    const activePlatforms = await getActivePlatforms();
-
-    // Get published links for this campaign
-    const { data: publishedLinks, error } = await supabase
-      .from('automation_published_links')
-      .select('platform, published_url')
-      .eq('campaign_id', campaignId)
-      .eq('status', 'active');
-
-    if (error) {
-      console.warn('Failed to fetch published links:', error);
-      return false; // Default to not completing if we can't check
-    }
-
-    // Check if all active platforms have published content using normalized IDs
-    const publishedPlatforms = new Set(
-      (publishedLinks || []).map(link => normalizePlatformId(link.platform))
-    );
-    const activePlatformIds = activePlatforms.map(p => p.id);
-
-    const allCompleted = activePlatformIds.every(platformId =>
-      publishedPlatforms.has(platformId)
-    );
-
-    console.log(`🔍 Platform completion check:`, {
-      activePlatforms: activePlatformIds,
-      publishedPlatforms: Array.from(publishedPlatforms),
-      allCompleted
-    });
-
-    return allCompleted;
-  } catch (error) {
-    console.warn('Failed to check platform completion:', error);
-    return false; // Default to not completing if check fails
-  }
 }
 
 /**
@@ -917,5 +866,4 @@
   } catch (error) {
     console.warn('Campaign activity logging error:', error);
   }
->>>>>>> ef229056
 }