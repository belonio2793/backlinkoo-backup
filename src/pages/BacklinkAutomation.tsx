--- conflicted
+++ resolved
@@ -28,11 +28,7 @@
 import ToolsHeader from '@/components/shared/ToolsHeader';
 import { Footer } from '@/components/Footer';
 import DeleteCampaignDialog from '@/components/campaigns/DeleteCampaignDialog';
-<<<<<<< HEAD
-import { PremiumUpgradeModal } from '@/components/PremiumUpgradeModal';
-=======
-import PremiumPlanPopup from '@/components/PremiumPlanPopup';
->>>>>>> 1a82a276
+
 import { campaignService, type CampaignApiError, type CampaignDeletionOptions } from '@/services/campaignService';
 import { directCampaignService, type DirectCampaignData } from '@/services/directCampaignService';
 import { liveLinkBuildingService, type LinkBuildingConfig, type PremiumLimitResult } from '@/services/liveLinkBuildingService';
@@ -157,80 +153,6 @@
   const [campaignToDelete, setCampaignToDelete] = useState<Campaign | null>(null);
   const [isDeleting, setIsDeleting] = useState(false);
   const [selectedLinkType, setSelectedLinkType] = useState('all');
-<<<<<<< HEAD
-  const [aggregatedSuccessfulLinks, setAggregatedSuccessfulLinks] = useState<{
-    platform: string;
-    domain: string;
-    successCount: number;
-    lastSuccess: Date;
-    averageDA: number;
-    successRate: number;
-    totalAttempts: number;
-    recentLinks: PublishedLink[];
-  }[]>([]);
-  const [publishedLinks, setPublishedLinks] = useState<PublishedLink[]>([]);
-  const [activityLog, setActivityLog] = useState<ActivityLog[]>([]);
-  const [globalSuccessModel, setGlobalSuccessModel] = useState<GlobalSuccessModel>({
-    totalLinksBuilt: 247891,
-    highPerformingDomains: ['medium.com', 'forbes.com', 'techcrunch.com', 'entrepreneur.com'],
-    successfulAnchorTexts: ['learn more', 'click here', 'read full article', 'get started'],
-    optimalPostingTimes: [
-      { hour: 9, successRate: 94.2 },
-      { hour: 14, successRate: 91.8 },
-      { hour: 16, successRate: 89.5 }
-    ],
-    bestPerformingPlatforms: [
-      { platform: 'Medium', successRate: 96.8, avgDA: 92 },
-      { platform: 'WordPress', successRate: 94.2, avgDA: 89 },
-      { platform: 'Blogger', successRate: 91.5, avgDA: 87 }
-    ],
-    sharedStrategies: [
-      { strategy: 'AI-Generated Tech Content', successRate: 94.7, timesUsed: 15439 },
-      { strategy: 'Resource Page Outreach', successRate: 87.3, timesUsed: 8921 },
-      { strategy: 'Guest Post Placement', successRate: 82.1, timesUsed: 12156 }
-    ]
-  });
-  const [isLinkBuildingActive, setIsLinkBuildingActive] = useState(false);
-  const [premiumUpgradeModal, setPremiumUpgradeModal] = useState(false);
-  const [premiumLimitData, setPremiumLimitData] = useState<PremiumLimitResult | null>(null);
-  const [isUserPremium, setIsUserPremium] = useState(false);
-  const [liveStatus, setLiveStatus] = useState<string>('System ready...');
-  const [lastActivity, setLastActivity] = useState<Date>(new Date());
-=======
-  const [showPremiumModal, setShowPremiumModal] = useState(false);
-
-  // Results tracking state
-  const [postedLinks, setPostedLinks] = useState<Array<{
-    id: string;
-    domain: string;
-    url: string;
-    campaignId: string;
-    campaignName: string;
-    anchorText: string;
-    timestamp: Date;
-    status: 'live' | 'pending' | 'failed';
-    domainAuthority: number;
-    traffic: string;
-    position: string;
-  }>>([]);
-
-  // Real-time control panel state
-  const [controlPanelData, setControlPanelData] = useState({
-    systemStatus: 'operational',
-    activeConnections: 24,
-    queueProcessing: 0,
-    successfulLinks: 0,
-    failedAttempts: 0,
-    averageResponseTime: 1.2,
-    currentThroughput: 0,
-    lastUpdate: new Date(),
-    networkHealth: 100,
-    apiCallsUsed: 0,
-    discoveryRate: 0
-  });
-  const [isFetching, setIsFetching] = useState(false);
-
->>>>>>> 1a82a276
 
   // Campaign Form State
   const [campaignForm, setCampaignForm] = useState({
@@ -253,22 +175,6 @@
   useEffect(() => {
     loadCampaigns();
     loadSystemMetrics();
-<<<<<<< HEAD
-    checkUserPremiumStatus();
-
-    // Set up real-time updates
-    const metricsInterval = setInterval(loadRealTimeMetrics, 10000); // Every 10 seconds
-    const systemInterval = setInterval(loadSystemMetrics, 30000); // Every 30 seconds
-    const dataInterval = setInterval(loadRealTimeData, 5000); // Every 5 seconds
-    const statusInterval = setInterval(updateLiveStatus, 2000); // Every 2 seconds for live status
-
-=======
-    
-    // Set up real-time updates with different intervals for transparency
-    const fastMetricsInterval = setInterval(loadRealTimeMetrics, 3000); // Every 3 seconds for active campaigns
-    const systemInterval = setInterval(loadSystemMetrics, 30000); // Every 30 seconds for system health
-    
->>>>>>> 1a82a276
     return () => {
       clearInterval(fastMetricsInterval);
       clearInterval(systemInterval);
@@ -668,20 +574,6 @@
   };
 
   const createCampaign = async () => {
-<<<<<<< HEAD
-    if (!user?.id) {
-      toast({
-        title: "Authentication Required",
-        description: "Please log in to create campaigns",
-        variant: "destructive"
-      });
-      return;
-    }
-
-    if (!campaignForm.targetUrl.trim() || !campaignForm.keywords.trim()) {
-=======
-    if (!campaignForm.targetUrl.trim() || !campaignForm.keywords.trim() || !campaignForm.anchorTexts.trim()) {
->>>>>>> 1a82a276
       toast({
         title: "Missing Information",
         description: "Please fill in Target URL, Keywords, and Anchor Texts",
@@ -690,34 +582,10 @@
       return;
     }
 
-<<<<<<< HEAD
-    // Auto-generate campaign name
-    const autoGeneratedName = `Campaign ${new Date().toLocaleDateString('en-US', { month: 'short', day: '2-digit', year: 'numeric' })} - ${campaignForm.keywords.split(',')[0].trim()}`;
-    setCampaignForm(prev => ({ ...prev, name: autoGeneratedName }));
-=======
-    // Check for duplicate URL
-    if (checkDuplicateUrl(campaignForm.targetUrl)) {
-      toast({
-        title: "Duplicate Campaign",
-        description: "An active campaign already exists for this URL",
-        variant: "destructive"
-      });
-      return;
-    }
-
-    // Auto-generate campaign name
-    const generatedName = generateCampaignName(campaignForm.targetUrl, campaignForm.keywords);
->>>>>>> 1a82a276
-
     try {
       setIsLoading(true);
 
       const campaignConfig: CampaignConfig = {
-<<<<<<< HEAD
-        name: autoGeneratedName,
-=======
-        name: generatedName,
->>>>>>> 1a82a276
         targetUrl: campaignForm.targetUrl,
         keywords: campaignForm.keywords.split(',').map(k => k.trim()),
         anchorTexts: campaignForm.anchorTexts.split(',').map(a => a.trim()).filter(a => a),
@@ -821,11 +689,6 @@
 
       const newCampaign: Campaign = {
         id: campaignId,
-<<<<<<< HEAD
-        name: autoGeneratedName,
-=======
-        name: generatedName,
->>>>>>> 1a82a276
         targetUrl: campaignForm.targetUrl,
         keywords: campaignConfig.keywords,
         status: 'active',
@@ -880,11 +743,6 @@
 
       toast({
         title: "Campaign Created Successfully",
-<<<<<<< HEAD
-        description: `${autoGeneratedName} has been queued and will begin processing shortly.`,
-=======
-        description: `${generatedName} has been queued and will begin processing shortly.`,
->>>>>>> 1a82a276
       });
 
     } catch (error) {
@@ -893,11 +751,6 @@
         component: 'campaign_creation',
         operation: 'create_campaign',
         severity: 'high',
-<<<<<<< HEAD
-        metadata: { campaignName: autoGeneratedName }
-=======
-        metadata: { campaignName: generatedName }
->>>>>>> 1a82a276
       });
 
       toast({
@@ -1208,48 +1061,6 @@
     setCampaignToDelete(null);
   };
 
-<<<<<<< HEAD
-  const handleUpgradeClick = () => {
-    // Redirect to payment/upgrade page
-    window.open('/upgrade-premium', '_blank');
-    setPremiumUpgradeModal(false);
-  };
-
-  const handleUpgradeModalClose = () => {
-    setPremiumUpgradeModal(false);
-  };
-
-=======
-  const checkPremiumLimit = () => {
-    const totalLinksGenerated = campaigns.reduce((sum, c) => sum + c.linksGenerated, 0);
-
-    if (!isPremium && totalLinksGenerated >= 20) {
-      setShowPremiumModal(true);
-      return false; // Block further execution
-    }
-    return true; // Allow continuation
-  };
-
-  const generateCampaignName = (url: string, keywords: string) => {
-    try {
-      const domain = new URL(url).hostname.replace('www.', '');
-      const primaryKeyword = keywords.split(',')[0]?.trim() || 'SEO';
-      const timestamp = new Date().toLocaleDateString('en-US', { month: 'short', year: 'numeric' });
-      return `${domain} ${primaryKeyword} ${timestamp}`;
-    } catch {
-      return `Campaign ${new Date().toLocaleDateString()}`;
-    }
-  };
-
-  const checkDuplicateUrl = (url: string) => {
-    return campaigns.some(campaign =>
-      campaign.targetUrl === url &&
-      (campaign.status === 'active' || campaign.status === 'paused')
-    );
-  };
-
-
->>>>>>> 1a82a276
   const getStatusIcon = (status: Campaign['status']) => {
     switch (status) {
       case 'active':
@@ -1405,11 +1216,6 @@
         </div>
 
         <Tabs value={selectedTab} onValueChange={setSelectedTab} className="w-full">
-<<<<<<< HEAD
-          <TabsList className="grid w-full grid-cols-2">
-=======
-          <TabsList className="grid w-full grid-cols-3">
->>>>>>> 1a82a276
             <TabsTrigger value="campaigns">Campaigns</TabsTrigger>
             <TabsTrigger value="results">Results</TabsTrigger>
             <TabsTrigger value="discovery">Discovery Engine</TabsTrigger>
@@ -1417,135 +1223,16 @@
 
           <TabsContent value="campaigns" className="space-y-6">
             {/* Campaign Creation */}
-<<<<<<< HEAD
-            <div className="max-w-2xl mx-auto bg-white rounded-xl p-6 shadow-sm">
-              <div className="text-center mb-6">
-                <h2 className="text-xl font-semibold flex items-center justify-center gap-2 mb-2">
-=======
-            <Card>
-              <CardHeader className="text-center">
-                <CardTitle className="flex items-center justify-center gap-2">
->>>>>>> 1a82a276
                   <Target className="h-5 w-5" />
                   Create Enterprise Campaign
                 </h2>
                 <p className="text-gray-600 text-center">
                   Deploy an AI-powered link building campaign with advanced targeting and quality controls
-<<<<<<< HEAD
-                </p>
-              </div>
-              <div className="space-y-6">
-                <div className="space-y-4 max-w-md mx-auto">
-                  <div>
-                    <Label htmlFor="targetUrl">Target URL</Label>
-=======
-                </CardDescription>
-              </CardHeader>
-              <CardContent className="space-y-4">
-                <div className="grid grid-cols-1 gap-4 max-w-2xl mx-auto">
-                  <div>
-                    <Label htmlFor="targetUrl">Target URL *</Label>
->>>>>>> 1a82a276
                     <Input
                       id="targetUrl"
                       value={campaignForm.targetUrl}
                       onChange={(e) => setCampaignForm(prev => ({ ...prev, targetUrl: e.target.value }))}
                       placeholder="https://yourwebsite.com"
-<<<<<<< HEAD
-                      className="w-full"
-                    />
-                  </div>
-                  <div>
-                    <Label htmlFor="keywords">Target Keywords (comma-separated)</Label>
-                    <Input
-                      id="keywords"
-                      value={campaignForm.keywords}
-                      onChange={(e) => setCampaignForm(prev => ({ ...prev, keywords: e.target.value }))}
-                      placeholder="enterprise software, business automation, AI solutions"
-                      className="w-full"
-                    />
-                  </div>
-                  <div>
-                    <Label htmlFor="anchorTexts">Anchor Text Variations</Label>
-                    <Textarea
-                      id="anchorTexts"
-                      value={campaignForm.anchorTexts}
-                      onChange={(e) => setCampaignForm(prev => ({ ...prev, anchorTexts: e.target.value }))}
-                      placeholder="click here, learn more, enterprise solution, your brand name"
-                      rows={3}
-                      className="w-full"
-                    />
-                  </div>
-                </div>
-
-                <div className="max-w-md mx-auto">
-                  <Button
-                    onClick={createCampaign}
-                    className="w-full bg-gradient-to-r from-blue-600 to-purple-600 hover:from-blue-700 hover:to-purple-700 h-12"
-                    size="lg"
-                    disabled={isLoading}
-                  >
-                    {isLoading ? (
-                      <Loader2 className="h-5 w-5 mr-2 animate-spin" />
-                    ) : (
-                      <Bot className="h-5 w-5 mr-2" />
-                    )}
-                    Deploy Campaign
-                  </Button>
-                </div>
-              </div>
-            </div>
-
-=======
-                      className="h-12"
-                    />
-                  </div>
-                  <div>
-                    <Label htmlFor="keywords">Target Keywords (comma-separated) *</Label>
-                    <Input
-                      id="keywords"
-                      value={campaignForm.keywords}
-                      onChange={(e) => setCampaignForm(prev => ({ ...prev, keywords: e.target.value }))}
-                      placeholder="enterprise software, business automation, AI solutions"
-                      className="h-12"
-                    />
-                  </div>
-                  <div>
-                    <Label htmlFor="anchorTexts">Anchor Text Variations (comma-separated) *</Label>
-                    <Textarea
-                      id="anchorTexts"
-                      value={campaignForm.anchorTexts}
-                      onChange={(e) => setCampaignForm(prev => ({ ...prev, anchorTexts: e.target.value }))}
-                      placeholder="click here, learn more, enterprise solution, your brand name"
-                      rows={3}
-                      className="resize-none"
-                    />
-                  </div>
-
-                  {campaignForm.targetUrl && campaignForm.keywords && (
-                    <div className="p-3 bg-blue-50 rounded-lg border border-blue-200">
-                      <div className="text-sm text-blue-700">
-                        <strong>Auto-generated campaign name:</strong> {generateCampaignName(campaignForm.targetUrl, campaignForm.keywords)}
-                      </div>
-                    </div>
-                  )}
-                </div>
-
-                <Button
-                  onClick={createCampaign}
-                  className="w-full bg-gradient-to-r from-blue-600 to-purple-600 hover:from-blue-700 hover:to-purple-700"
-                  disabled={isLoading}
-                >
-                  {isLoading ? (
-                    <Loader2 className="h-4 w-4 mr-2 animate-spin" />
-                  ) : (
-                    <Bot className="h-4 w-4 mr-2" />
-                  )}
-                  Deploy Campaign
-                </Button>
-              </CardContent>
-            </Card>
->>>>>>> 1a82a276
 
             {/* Active Campaigns */}
             {campaigns.length > 0 && (
@@ -1585,100 +1272,6 @@
                   </div>
                 </CardHeader>
                 <CardContent>
-<<<<<<< HEAD
-                  <Tabs defaultValue="campaigns" className="w-full">
-                    <TabsList className="grid w-full grid-cols-2 mb-6">
-                      <TabsTrigger value="campaigns">Campaign Status</TabsTrigger>
-                      <TabsTrigger value="liveresults" className="flex items-center gap-2">
-                        Live Results
-                        {isLinkBuildingActive && (
-                          <div className="w-2 h-2 bg-green-600 rounded-full animate-ping"></div>
-                        )}
-                      </TabsTrigger>
-                    </TabsList>
-
-                    <TabsContent value="campaigns">
-                      {/* Live Status Indicator */}
-                      {campaigns.filter(c => c.status === 'active').length > 0 && (
-                        <div className="flex items-center justify-between p-3 bg-gradient-to-r from-blue-50 to-green-50 rounded-lg border border-blue-200 mb-4">
-                          <div className="flex items-center gap-3">
-                            <div className="flex items-center gap-2">
-                              <div className="w-2 h-2 bg-green-500 rounded-full animate-pulse"></div>
-                              <span className="text-xs font-medium text-green-700">LIVE</span>
-=======
-                  {/* Free Tier Progress Bar */}
-                  {!isPremium && (
-                    <div className="mb-6 p-4 bg-gradient-to-r from-blue-50 to-purple-50 rounded-lg border border-blue-200">
-                      <div className="flex items-center justify-between mb-2">
-                        <span className="text-sm font-medium text-blue-900">Free Tier Usage</span>
-                        <Badge variant={
-                          campaigns.reduce((sum, c) => sum + c.linksGenerated, 0) >= 20 ? 'destructive' :
-                          campaigns.reduce((sum, c) => sum + c.linksGenerated, 0) >= 15 ? 'default' : 'secondary'
-                        }>
-                          {campaigns.reduce((sum, c) => sum + c.linksGenerated, 0)}/20 Links
-                        </Badge>
-                      </div>
-                      <Progress
-                        value={(campaigns.reduce((sum, c) => sum + c.linksGenerated, 0) / 20) * 100}
-                        className="h-2"
-                      />
-                      <div className="flex justify-between mt-2 text-xs text-gray-600">
-                        <span>Free limit</span>
-                        {campaigns.reduce((sum, c) => sum + c.linksGenerated, 0) >= 20 ? (
-                          <Button
-                            size="sm"
-                            onClick={() => setShowPremiumModal(true)}
-                            className="text-xs h-6 px-2"
-                          >
-                            Upgrade Now
-                          </Button>
-                        ) : (
-                          <span>Upgrade for unlimited</span>
-                        )}
-                      </div>
-                    </div>
-                  )}
-                  <div className="space-y-4">
-                    {campaigns.map((campaign) => (
-                      <div key={campaign.id} className={`border rounded-lg p-6 transition-all ${
-                        campaign.status === 'active'
-                          ? 'bg-gradient-to-r from-green-50 to-blue-50 border-green-200 shadow-md'
-                          : 'bg-gradient-to-r from-white to-gray-50 hover:shadow-md'
-                      }`}>
-                        <div className="flex items-center justify-between mb-4">
-                          <div className="flex items-center gap-3">
-                            <div className="relative">
-                              {getStatusIcon(campaign.status)}
-                              {campaign.status === 'active' && (
-                                <div className="absolute -top-1 -right-1 w-2 h-2 bg-green-500 rounded-full animate-pulse" />
-                              )}
-                            </div>
-                            <div>
-                              <div className="flex items-center gap-2">
-                                <h3 className="font-semibold text-lg">{campaign.name}</h3>
-                                {campaign.status === 'active' && (
-                                  <Badge variant="outline" className="text-green-600 bg-green-50 border-green-200 text-xs">
-                                    <Activity className="h-2 w-2 mr-1" />
-                                    LIVE
-                                  </Badge>
-                                )}
-                              </div>
-                              <p className="text-sm text-gray-600">{campaign.targetUrl}</p>
-                              {campaign.status === 'active' && (
-                                <div className="text-xs text-green-600 mt-1">
-                                  Last activity: {campaign.lastActive.toLocaleTimeString()}
-                                </div>
-                              )}
-                            </div>
-                          </div>
-                          <div className="flex items-center gap-3">
-                            <Badge variant={campaign.status === 'active' ? 'default' : 'secondary'}>
-                              {campaign.status.toUpperCase()}
-                            </Badge>
-                            <div className="flex items-center gap-1">
-                              {getTrendIcon(campaign.performance.trend)}
-                              <span className="text-sm font-medium">{campaign.performance.velocity.toFixed(1)}/day</span>
->>>>>>> 1a82a276
                             </div>
                             <div className="text-sm text-gray-700">
                               <span className="font-medium">Status:</span> {liveStatus}
@@ -2405,12 +1998,6 @@
             </Card>
           </TabsContent>
 
-<<<<<<< HEAD
-=======
-
-
->>>>>>> 1a82a276
-
         </Tabs>
 
         {/* Delete Campaign Dialog */}
@@ -2423,27 +2010,6 @@
         />
 
         {/* Premium Upgrade Modal */}
-<<<<<<< HEAD
-        <PremiumUpgradeModal
-          isOpen={premiumUpgradeModal}
-          onClose={handleUpgradeModalClose}
-          onUpgrade={handleUpgradeClick}
-          linksPublished={premiumLimitData?.linksPublished || 0}
-          maxLinks={premiumLimitData?.maxLinks || 20}
-          campaignName={campaigns.find(c => c.status === 'active')?.name}
-=======
-        <PremiumPlanPopup
-          isOpen={showPremiumModal}
-          onClose={() => setShowPremiumModal(false)}
-          onSuccess={() => {
-            setShowPremiumModal(false);
-            toast({
-              title: "Premium Activated!",
-              description: "You can now generate unlimited links. All campaigns will resume automatically.",
-            });
-          }}
-          defaultEmail={user?.email || ''}
->>>>>>> 1a82a276
         />
         </div>
       </div>
