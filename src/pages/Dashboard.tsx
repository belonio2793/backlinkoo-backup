--- conflicted
+++ resolved
@@ -186,11 +186,12 @@
           setError('NOT_FOUND');
         }
       } else {
-<<<<<<< HEAD
         console.log(`⭐ Successfully loaded ${finalPosts.length} blog posts`);
-=======
+      >
         console.log(`✅ Successfully loaded ${finalPosts.length} blog posts`);
->>>>>>> ded55dcb
+
+        
+        >
         setError(null);
 
         // Show success notification on first load
@@ -456,11 +457,9 @@
               <div>• Database Posts: {debugInfo.dbPosts}</div>
               <div>• Local Storage: {debugInfo.localPosts}</div>
               <div>• Combined Total: {debugInfo.combinedPosts}</div>
-<<<<<<< HEAD
               <div>• Displayed: {debugInfo.displayedPosts}</div>
-=======
               <div>📊 Displayed: {debugInfo.displayedPosts}</div>
->>>>>>> ded55dcb
+        
               <div>• Has Errors: {debugInfo.hasError ? '⚠️' : '✅'}</div>
             </div>
           </div>
