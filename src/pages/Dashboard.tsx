import { useState, useEffect } from "react";
import { Button } from "@/components/ui/button";
import { Card, CardContent, CardHeader, CardTitle } from "@/components/ui/card";
import { Badge } from "@/components/ui/badge";
import { Tabs, TabsContent, TabsList, TabsTrigger } from "@/components/ui/tabs";
import { Progress } from "@/components/ui/progress";
import {
  DropdownMenu,
  DropdownMenuContent,
  DropdownMenuItem,
  DropdownMenuTrigger,
  DropdownMenuSeparator,
} from "@/components/ui/dropdown-menu";
import { Dialog, DialogContent, DialogHeader, DialogTitle } from "@/components/ui/dialog";

import {
  CreditCard,
  Link,
  TrendingUp,
  Users,
  Infinity,
  Plus,
  Activity,
  LogOut,
  Calendar,
  Target,
  BarChart3,
  CheckCircle2,
  Clock,
  AlertCircle,
  ExternalLink,
  Zap,
  User,
  Settings,
  ChevronDown,
  Eye,
  Sparkles,
  RefreshCw,
  Home
} from "lucide-react";
import { PricingModal } from "@/components/PricingModal";
import { CampaignForm } from "@/components/CampaignForm";
import { KeywordResearchTool } from "@/components/KeywordResearchTool";
import { RankingTracker } from "@/components/RankingTracker";
import NoHandsSEODashboard from "@/components/NoHandsSEODashboard";
import AdminVerificationQueue from "@/components/AdminVerificationQueue";
import SEOToolsSection from "@/components/SEOToolsSection";
import { ProfileSettings } from "@/components/ProfileSettings";
import { ApiConfigStatus } from "@/components/ApiConfigStatus";
import { TrialBlogShowcase } from "@/components/TrialBlogShowcase";
import { TrialBlogPostsDisplay as NewTrialBlogPostsDisplay } from "@/components/TrialBlogPostsDisplay";
import { EnhancedTrialBlogPosts } from "@/components/EnhancedTrialBlogPosts";

import { ApiUsageDashboard } from "@/components/ApiUsageDashboard";
import { GlobalBlogGenerator } from "@/components/GlobalBlogGenerator";

import { AIPostsManager } from "@/components/admin/AIPostsManager";

import { supabase } from "@/integrations/supabase/client";
import { useToast } from "@/hooks/use-toast";
import { useNavigate } from "react-router-dom";
import type { User } from '@supabase/supabase-js';



// TrialBlogPostsDisplay component for the trial tab
const TrialBlogPostsDisplay = ({ user }: { user: User | null }) => {
  const [allPosts, setAllPosts] = useState<any[]>([]);
  const [loading, setLoading] = useState(false);
  const [error, setError] = useState<string | null>(null);
  const [loadingStatus, setLoadingStatus] = useState<string>('Ready');
  const [lastRefresh, setLastRefresh] = useState<Date | null>(null);
  const [claimingPostId, setClaimingPostId] = useState<string | null>(null);
  const [showDebug, setShowDebug] = useState(false);
  const [debugInfo, setDebugInfo] = useState<any>({});
  const { toast } = useToast();
  const navigate = useNavigate();

  useEffect(() => {
    loadAllPosts();

    // Refresh every 30 seconds to check for new posts
    const interval = setInterval(() => {
      loadAllPosts(true); // Silent refresh
    }, 30000);
    return () => clearInterval(interval);
  }, []);

  const loadAllPosts = async (silentRefresh = false) => {
    try {
      if (!silentRefresh) {
        setError(null);
      }
      setLoadingStatus('Connecting to database...');

      // Load from database using the unified claim service
      const { UnifiedClaimService } = await import('@/services/unifiedClaimService');

      setLoadingStatus('Fetching published blog posts...');
      const dbPosts = await UnifiedClaimService.getClaimablePosts(20);

      setLoadingStatus('Checking local storage...');
      // Also load from localStorage for backwards compatibility
      const localPosts = [];
      try {
        const allBlogs = JSON.parse(localStorage.getItem('all_blog_posts') || '[]');
        const validLocalPosts = allBlogs.filter((post: any) => {
          if (post.expires_at) {
            const isExpired = new Date() > new Date(post.expires_at);
            return !isExpired;
          }
          return true;
        });
        localPosts.push(...validLocalPosts);
        console.log(`📦 Found ${validLocalPosts.length} valid local posts`);
      } catch (error) {
        console.warn('Error loading local posts:', error);
      }

      setLoadingStatus('Combining and deduplicating posts...');
      // Combine and deduplicate posts (prioritize database posts)
      const combinedPosts = [...dbPosts];
      localPosts.forEach(localPost => {
        if (!combinedPosts.find(dbPost => dbPost.slug === localPost.slug)) {
          combinedPosts.push(localPost);
        }
      });

      const finalPosts = combinedPosts.slice(0, 12);

      // Update debug information
      const debugData = {
        timestamp: new Date().toISOString(),
        dbPosts: dbPosts.length,
        localPosts: localPosts.length,
        combinedPosts: combinedPosts.length,
        displayedPosts: finalPosts.length,
        userAuthenticated: !!user,
        userId: user?.id || null,
        loadingStatus,
        hasError: !!error,
        errorMessage: error || null,
        connectionOnline: navigator.onLine
      };

      setDebugInfo(debugData);

      console.log(`📊 Blog Posts Summary:
        - Database posts: ${dbPosts.length}
        - Local storage posts: ${localPosts.length}
        - Combined unique posts: ${combinedPosts.length}
        - Displaying: ${finalPosts.length}`);

      setAllPosts(finalPosts);
      setLastRefresh(new Date());

      // Show status in console for transparency
      if (finalPosts.length === 0) {
        console.warn('⚠️ No blog posts found in database or local storage');
        if (!silentRefresh) {
          setError('NOT_FOUND');
        }
      } else {
        console.log(`✅ Successfully loaded ${finalPosts.length} blog posts`);
        setError(null);

        // Show success notification on first load
        if (!silentRefresh && !lastRefresh) {
          toast({
            title: "Posts Loaded Successfully",
            description: `Found ${finalPosts.length} blog posts (${dbPosts.length} from database, ${localPosts.length} from local storage)`,
          });
        }
      }

    } catch (error: any) {
      console.error('❌ Error loading posts:', error);
      setError('NOT_FOUND');

      // Don't clear posts on error, keep showing last known state
      if (!silentRefresh) {
        toast({
          title: "Not Found",
          description: "Unable to fetch blog posts from any source.",
          variant: "destructive",
        });
      }
    } finally {
      setLoadingStatus('Ready');
    }
  };

  const handleClaimPost = async (post: any) => {
    if (!user) {
      toast({
        title: "Authentication Required",
        description: "Please sign in to claim blog posts.",
        variant: "destructive",
      });
      return;
    }

    try {
      setClaimingPostId(post.id);
      const { UnifiedClaimService } = await import('@/services/unifiedClaimService');

      // Use unified claim service with slug
      const result = await UnifiedClaimService.claimBlogPost(post.slug, user);

      if (result.success) {
        toast({
          title: "Post Saved Successfully",
          description: result.message,
        });
        await loadUserSavedPosts(); // Refresh saved posts list
      } else {
        toast({
          title: "Claim Failed",
          description: result.message,
          variant: "destructive",
        });
      }
    } catch (error) {
      console.error('Error claiming post:', error);
      toast({
        title: "Error",
        description: "An unexpected error occurred while claiming the post.",
        variant: "destructive",
      });
    } finally {
      setClaimingPostId(null);
    }
  };

  const handleRemoveSavedPost = async (postId: string) => {
    if (!user) return;

    try {
      setClaimingPostId(postId);
      const { UnifiedClaimService } = await import('@/services/unifiedClaimService');

      const result = await UnifiedClaimService.removeSavedPost(user.id, postId);

      if (result.success) {
        toast({
          title: "Post Removed",
          description: result.message,
        });
        await loadUserSavedPosts(); // Refresh saved posts list
      } else {
        toast({
          title: "Remove Failed",
          description: result.message,
          variant: "destructive",
        });
      }
    } catch (error) {
      console.error('Error removing saved post:', error);
      toast({
        title: "Error",
        description: "An unexpected error occurred while removing the post.",
        variant: "destructive",
      });
    } finally {
      setClaimingPostId(null);
    }
  };



  if (error && allPosts.length === 0) {
    return (
      <div className="text-center py-12">
        <div className="w-20 h-20 bg-gradient-to-br from-gray-100 to-gray-200 rounded-full flex items-center justify-center mx-auto mb-6">
          <AlertCircle className="h-10 w-10 text-gray-600" />
        </div>
        <h3 className="text-4xl font-bold text-gray-800 mb-3">404</h3>
        <h4 className="text-xl font-semibold text-gray-600 mb-6">Not Found</h4>
        <p className="text-gray-500 mb-8 max-w-md mx-auto">
          No blog posts could be retrieved from the database or local storage.
        </p>
        <div className="flex flex-col gap-4 items-center">
          <Button
            onClick={() => loadAllPosts()}
            variant="outline"
            className="border-gray-300 text-gray-700 hover:bg-gray-50"
          >
            <RefreshCw className="h-4 w-4 mr-2" />
            Try Again
          </Button>
          <Button
            onClick={() => navigate('/?focus=generator')}
            className="bg-gradient-to-r from-purple-600 to-blue-600 hover:from-purple-700 hover:to-blue-700"
          >
            <Plus className="h-4 w-4 mr-2" />
            Generate New Post
          </Button>
        </div>
      </div>
    );
  }

  if (allPosts.length === 0 && !error) {
    return (
      <div className="text-center py-12">
        <div className="w-20 h-20 bg-gradient-to-br from-amber-100 to-yellow-100 rounded-full flex items-center justify-center mx-auto mb-6">
          <BarChart3 className="h-10 w-10 text-amber-600" />
        </div>
        <h3 className="text-xl font-semibold text-gray-800 mb-3">No Posts Available</h3>
        <p className="text-gray-600 mb-6 max-w-md mx-auto">
          No blog posts are currently available for claiming. This is expected if no posts have been generated yet.
        </p>
        <Button
          onClick={() => navigate('/?focus=generator')}
          className="bg-gradient-to-r from-purple-600 to-blue-600 hover:from-purple-700 hover:to-blue-700"
        >
          <Plus className="h-4 w-4 mr-2" />
          Create Your First Post
        </Button>
        <div className="mt-6 p-4 bg-gray-50 border border-gray-200 rounded-lg max-w-lg mx-auto">
          <h4 className="font-medium text-gray-800 mb-2">System Status ✅</h4>
          <div className="text-xs text-gray-600 space-y-1">
            <div>🔧 Status: {loadingStatus}</div>
            <div>⏰ Last check: {lastRefresh?.toLocaleTimeString() || 'Never'}</div>
            <div>🔄 Auto-refresh: Every 30 seconds</div>
            <div>📡 Connection: {navigator.onLine ? 'Online' : 'Offline'}</div>
          </div>
        </div>
      </div>
    );
  }

  // All posts are now available for saving to dashboard
  const availablePosts = allPosts;

  // Load user's saved posts separately
  const [userSavedPosts, setUserSavedPosts] = useState<any[]>([]);
  const [loadingSavedPosts, setLoadingSavedPosts] = useState(false);

  useEffect(() => {
    if (user) {
      loadUserSavedPosts();
    }
  }, [user]);

  const loadUserSavedPosts = async () => {
    if (!user) return;

    try {
      setLoadingSavedPosts(true);
      const { UnifiedClaimService } = await import('@/services/unifiedClaimService');
      const savedPosts = await UnifiedClaimService.getUserSavedPosts(user.id);
      setUserSavedPosts(savedPosts);
    } catch (error) {
      console.error('Error loading saved posts:', error);
    } finally {
      setLoadingSavedPosts(false);
    }
  };

  return (
    <div className="space-y-6">
      {/* Real-time Status Header */}
      <div className="flex items-center justify-between p-4 bg-gradient-to-r from-blue-50 to-purple-50 border border-blue-200 rounded-lg">
        <div className="flex items-center gap-3">
          <div className="flex items-center gap-2">
            <div className="w-2 h-2 bg-green-500 rounded-full"></div>
            <span className="text-sm font-medium text-gray-700">Live</span>
          </div>
          <div className="text-sm text-gray-600">
            Last updated: {lastRefresh ? lastRefresh.toLocaleTimeString() : 'Loading...'}
          </div>
          {error && (
            <div className="flex items-center gap-1 text-amber-600">
              <AlertCircle className="h-4 w-4" />
              <span className="text-xs">Partial load</span>
            </div>
          )}
        </div>
        <div className="flex gap-2">
          <Button
            onClick={() => setShowDebug(!showDebug)}
            variant="ghost"
            size="sm"
            className="text-gray-500 hover:text-gray-700"
          >
            🔧 Debug
          </Button>
          <Button
            onClick={() => loadAllPosts()}
            variant="outline"
            size="sm"
            className="border-blue-200 text-blue-700 hover:bg-blue-50"
          >
            <RefreshCw className="h-3 w-3 mr-1" />
            Refresh
          </Button>
        </div>
      </div>

      {/* Debug Panel */}
      {showDebug && (
        <div className="p-4 bg-gray-900 text-green-400 rounded-lg font-mono text-xs border border-gray-700">
          <div className="flex justify-between items-center mb-3">
            <h4 className="text-green-300 font-semibold">🔧 Debug Information</h4>
            <Button
              onClick={() => setShowDebug(false)}
              variant="ghost"
              size="sm"
              className="text-gray-400 hover:text-white p-1 h-auto"
            >
              Debug
            </Button>
          </div>
          <div className="grid grid-cols-2 gap-4">
            <div>
              <div className="text-yellow-400 mb-2">System Status:</div>
              <div>• Status: {debugInfo.loadingStatus}</div>
              <div>• Online: {debugInfo.connectionOnline ? '✅' : '���'}</div>
              <div>• Last Update: {debugInfo.timestamp}</div>
              <div>• User Auth: {debugInfo.userAuthenticated ? '✅' : '❌'}</div>
              <div>• User ID: {debugInfo.userId || 'None'}</div>
            </div>
            <div>
              <div className="text-yellow-400 mb-2">Data Sources:</div>
              <div>• Database Posts: {debugInfo.dbPosts}</div>
              <div>• Local Storage: {debugInfo.localPosts}</div>
              <div>• Combined Total: {debugInfo.combinedPosts}</div>
              <div>��� Displayed: {debugInfo.displayedPosts}</div>
              <div>• Has Errors: {debugInfo.hasError ? '⚠️' : '✅'}</div>
            </div>
          </div>
          {debugInfo.errorMessage && (
            <div className="mt-3 p-2 bg-red-900 border border-red-700 rounded text-red-300">
              <div className="text-red-200 font-semibold">Error Details:</div>
              <div className="whitespace-pre-wrap">{debugInfo.errorMessage}</div>
            </div>
          )}
        </div>
      )}

      {/* Summary Stats */}
      <div className="grid grid-cols-3 gap-4 mb-6">
        <div className="text-center p-4 bg-gradient-to-br from-purple-50 to-purple-100 rounded-xl border border-purple-200">
          <div className="text-2xl font-bold text-purple-700">{allPosts.length}</div>
          <div className="text-sm text-purple-600">Total Posts</div>
        </div>
        <div className="text-center p-4 bg-gradient-to-br from-emerald-50 to-emerald-100 rounded-xl border border-emerald-200">
          <div className="text-2xl font-bold text-emerald-700">{userSavedPosts.length}</div>
          <div className="text-sm text-emerald-600">Saved Posts</div>
        </div>
        <div className="text-center p-4 bg-gradient-to-br from-blue-50 to-blue-100 rounded-xl border border-blue-200">
          <div className="text-2xl font-bold text-blue-700">{availablePosts.length}</div>
          <div className="text-sm text-blue-600">Available</div>
        </div>
      </div>

      {/* Saved Posts Section */}
      {userSavedPosts.length > 0 && (
        <div className="mb-8">
          <h3 className="text-lg font-semibold text-gray-800 mb-4 flex items-center gap-2">
            <CheckCircle2 className="h-5 w-5 text-emerald-600" />
            Your Saved Posts ({userSavedPosts.length})
          </h3>
          {loadingSavedPosts ? (
            <div className="text-center py-8">
              <div className="animate-spin rounded-full h-8 w-8 border-b-2 border-emerald-600 mx-auto"></div>
              <p className="text-gray-500 mt-2">Loading your saved posts...</p>
            </div>
          ) : (
            <div className="grid grid-cols-1 md:grid-cols-2 lg:grid-cols-3 gap-4">
              {userSavedPosts.map((post, index) => (
                <Card key={post.id || index} className="group hover:shadow-lg transition-all duration-300 border-emerald-200 bg-gradient-to-br from-emerald-50 to-white">
                  <CardContent className="p-4">
                    <div className="flex items-start justify-between mb-3">
                      <h4 className="font-medium text-gray-800 line-clamp-2 text-sm">{post.title}</h4>
                      <Badge variant="outline" className="bg-emerald-50 border-emerald-200 text-emerald-700 text-xs">Saved</Badge>
                    </div>
                    <div className="flex gap-2 mb-3">
                      <Button size="sm" className="flex-1" onClick={() => navigate(`/blog/${post.slug}`)}>
                        <Eye className="h-3 w-3 mr-1" />View
                      </Button>
                      <Button
                        size="sm"
                        variant="outline"
                        onClick={() => handleRemoveSavedPost(post.id)}
                        disabled={claimingPostId === post.id}
                        className="border-red-200 text-red-600 hover:bg-red-50"
                      >
                        Remove
                      </Button>
                    </div>
                  </CardContent>
                </Card>
              ))}
            </div>
          )}
        </div>
      )}

      {/* Available Posts Section */}
      <div className="mb-8">
        <h3 className="text-lg font-semibold text-gray-800 mb-4 flex items-center gap-2">
          <Target className="h-5 w-5 text-blue-600" />
          Available Posts ({availablePosts.length})
        </h3>
        <div className="grid grid-cols-1 md:grid-cols-2 lg:grid-cols-3 gap-4">
          {availablePosts.map((post, index) => {
            const timeRemaining = post.expires_at ?
              Math.max(0, Math.floor((new Date(post.expires_at).getTime() - Date.now()) / (1000 * 60 * 60))) : null;

            return (
              <Card key={post.id || index} className="group hover:shadow-lg transition-all duration-300 border-0 bg-gradient-to-br from-white to-gray-50">
                <CardContent className="p-4">
                  <div className="flex items-start justify-between mb-3">
                    <h4 className="font-medium text-gray-800 line-clamp-2 text-sm">{post.title}</h4>
                    <Badge variant="outline" className="bg-blue-50 border-blue-200 text-blue-700 text-xs">
                      {post.is_trial_post ? 'Trial' : 'Available'}
                    </Badge>
                  </div>

                  {/* Stats */}
                  <div className="grid grid-cols-3 gap-2 mb-3 text-xs">
                    <div className="text-center p-2 bg-blue-50 rounded">
                      <div className="font-semibold text-blue-700">{post.seo_score || 0}</div>
                      <div className="text-blue-600">SEO</div>
                    </div>
                    <div className="text-center p-2 bg-emerald-50 rounded">
                      <div className="font-semibold text-emerald-700">{post.reading_time || 0}m</div>
                      <div className="text-emerald-600">Read</div>
                    </div>
                    <div className="text-center p-2 bg-purple-50 rounded">
                      <div className="font-semibold text-purple-700">{Math.floor((post.word_count || 0) / 100)}k</div>
                      <div className="text-purple-600">Words</div>
                    </div>
                  </div>

                  <div className="flex gap-2 mb-3">
                    <Button size="sm" variant="outline" className="flex-1" onClick={() => navigate(`/blog/${post.slug}`)}>
                      <Eye className="h-3 w-3 mr-1" />View
                    </Button>
                    <Button
                      size="sm"
                      onClick={() => handleClaimPost(post)}
                      disabled={claimingPostId === post.id || !user}
                      className="bg-gradient-to-r from-purple-600 to-blue-600 hover:from-purple-700 hover:to-blue-700"
                    >
                      {claimingPostId === post.id ? (
                        <div className="w-3 h-3 border-2 border-white border-t-transparent rounded-full" />
                      ) : (
                        <>
                          <Plus className="h-3 w-3 mr-1" />
                          Save to Dashboard
                        </>
                      )}
                    </Button>
                  </div>

                  {/* Expiry Warning */}
                  {timeRemaining !== null && timeRemaining < 6 && (
                    <div className="p-2 bg-amber-50 border border-amber-200 rounded text-xs text-amber-700">
                      <AlertCircle className="h-3 w-3 inline mr-1" />
                      Expires in {timeRemaining}h
                    </div>
                  )}
                </CardContent>
              </Card>
            );
          })}
        </div>
      </div>

      {/* Other Claimed Posts Section */}
      {otherClaimedPosts.length > 0 && (
        <div className="mb-8">
          <h3 className="text-lg font-semibold text-gray-800 mb-4 flex items-center gap-2">
            <Users className="h-5 w-5 text-gray-600" />
            Claimed by Others ({otherClaimedPosts.length})
          </h3>
          <div className="grid grid-cols-1 md:grid-cols-2 lg:grid-cols-3 gap-4">
            {otherClaimedPosts.map((post, index) => (
              <Card key={post.id || index} className="border-gray-200 bg-gradient-to-br from-gray-50 to-white opacity-75">
                <CardContent className="p-4">
                  <div className="flex items-start justify-between mb-3">
                    <h4 className="font-medium text-gray-600 line-clamp-2 text-sm">{post.title}</h4>
                    <Badge variant="outline" className="bg-gray-50 border-gray-300 text-gray-600 text-xs">Claimed</Badge>
                  </div>
                  <div className="text-xs text-gray-500 mb-3">claimed***@user.com</div>
                  <Button size="sm" variant="outline" className="w-full" onClick={() => navigate(`/blog/${post.slug}`)}>
                    <Eye className="h-3 w-3 mr-1" />View Only
                  </Button>
                </CardContent>
              </Card>
            ))}
          </div>
        </div>
      )}

      {/* Call to Action */}
      <div className="text-center pt-6 border-t border-gray-200">
        <Button
          onClick={() => navigate('/?focus=generator')}
          className="bg-gradient-to-r from-purple-600 to-blue-600 hover:from-purple-700 hover:to-blue-700"
        >
          <Plus className="h-4 w-4 mr-2" />
          Generate New Post
        </Button>
      </div>
    </div>
  );
};

const Dashboard = () => {
  const [user, setUser] = useState<User | null>(null);
  const [userType, setUserType] = useState<"user" | "admin">("user");
  const [credits, setCredits] = useState(0);
  const [campaigns, setCampaigns] = useState<any[]>([]);
  const [isPricingModalOpen, setIsPricingModalOpen] = useState(false);
  const [showCampaignForm, setShowCampaignForm] = useState(false);
  const [isFirstTimeUser, setIsFirstTimeUser] = useState(false);
<<<<<<< HEAD
  const [isSigningOut, setIsSigningOut] = useState(false);
=======
  const [loading, setLoading] = useState(false); // Start with UI visible, load data in background

  // Failsafe: force loading to false after maximum time
  useEffect(() => {
    const maxLoadingTime = setTimeout(() => {
      console.warn('🏠 Dashboard - Maximum loading time reached, forcing loading to false');
      setLoading(false);
    }, 3000); // 3 seconds maximum

    return () => clearTimeout(maxLoadingTime);
  }, []);
>>>>>>> c8b08625

  const [isProfileOpen, setIsProfileOpen] = useState(false);
  const [activeTab, setActiveTab] = useState(() => {
    const urlParams = new URLSearchParams(window.location.search);
    return urlParams.get('tab') || "overview";
  });
  const [activeSection, setActiveSection] = useState(() => {
    const urlParams = new URLSearchParams(window.location.search);
    return urlParams.get('section') || "dashboard";
  });
  const { toast } = useToast();
  const navigate = useNavigate();

  useEffect(() => {
    let isMounted = true;

    const initializeDashboard = async () => {
      console.log('🏠 Dashboard: Starting initialization...');

      try {
<<<<<<< HEAD
        const { data: sessionData, error } = await supabase.auth.getSession();
        const session = sessionData?.session;
=======
        // Add timeout to prevent hanging
        const timeoutPromise = new Promise((_, reject) =>
          setTimeout(() => reject(new Error('Dashboard initialization timeout')), 2000)
        );

        const sessionPromise = supabase.auth.getSession();

        let session = null;
        let error = null;

        try {
          const result = await Promise.race([sessionPromise, timeoutPromise]) as any;
          session = result.data?.session;
          error = result.error;
        } catch (timeoutError) {
          console.warn('🏠 Dashboard - Auth check timed out, trying fallback...');

          // If auth times out, continue with demo mode
          console.log('🏠 Dashboard - Auth timeout, continuing in demo mode');
          setLoading(false);
          return;
        }
>>>>>>> c8b08625

        if (!isMounted) return;

        if (error && !session) {
          console.log('🏠 Dashboard - Auth error, continuing in demo mode:', error);
          return;
        }

        if (!session?.user) {
          console.log('🏠 Dashboard - No valid session, continuing in demo mode');
          return;
        }

        console.log('🏠 Dashboard - Valid session found:', session.user.email);
        setUser(session.user);

        // Fetch user data with timeout protection
        const dataPromises = [
          fetchUserData(session.user).catch(err => {
            console.warn('🏠 Dashboard - fetchUserData failed:', err);
            return null;
          }),
          fetchCampaigns(session.user).catch(err => {
            console.warn('🏠 Dashboard - fetchCampaigns failed:', err);
            return null;
          })
        ];

        await Promise.all(dataPromises);

      } catch (error) {
        console.error('🏠 Dashboard - Initialization error:', error);
      } finally {
        if (isMounted) {
          console.log('🏠 Dashboard - Initialization complete');
        }
      }
    };

    initializeDashboard();

    // Set up auth state listener
    const { data: { subscription } } = supabase.auth.onAuthStateChange((event, session) => {
      if (!isMounted) return;

      console.log('🔄 Dashboard - Auth state change:', { event, hasUser: !!session?.user });

      if (event === 'SIGNED_OUT' || !session) {
        console.log('🏠 Dashboard - User signed out, redirecting to login...');
        navigate('/login');
      } else if (event === 'SIGNED_IN' && session) {
        console.log('🏠 Dashboard - User signed in, updating user state');
        setUser(session.user);
      }
    });

    return () => {
      isMounted = false;
      subscription?.unsubscribe();
    };
  }, [navigate]);



  const fetchUserData = async (authUser?: User) => {
    try {
      const currentUser = authUser || user;
      if (!currentUser) {
        console.log('🔍 No current user for fetchUserData');
        return;
      }

      console.log('🔍 Fetching user data for:', currentUser.id);

      // Try database calls with very short timeout
      let profile = null;
      try {
        const profilePromise = supabase
          .from('profiles')
          .select('role')
          .eq('user_id', currentUser.id)
          .single();

        const result = await Promise.race([
          profilePromise,
          new Promise((_, reject) => setTimeout(() => reject(new Error('Profile fetch timeout')), 1000))
        ]) as any;

        profile = result.data;

        if (result.error && !result.error.message.includes('timeout')) {
          console.log('🔍 Profile error (non-critical):', result.error);
        }
      } catch (profileError) {
        console.warn('⚠️ Profile fetch failed, using defaults:', profileError);
      }

      // Set user type based on profile
      if (profile?.role === 'admin') {
        setUserType('admin');
      } else {
        setUserType('user');
      }

      // Try to get credits, but fallback quickly
      let creditsData = null;
      try {
        const creditsPromise = supabase
          .from('credits')
          .select('amount')
          .eq('user_id', currentUser.id)
          .single();

        const result = await Promise.race([
          creditsPromise,
          new Promise((_, reject) => setTimeout(() => reject(new Error('Credits fetch timeout')), 1000))
        ]) as any;

        creditsData = result.data;
      } catch (creditsError) {
        console.warn('🔍 Credits fetch failed');
      }

      if (creditsData?.amount !== undefined) {
        setCredits(creditsData.amount);
      } else {
        setCredits(0);
      }

      // Quick check for campaigns
      try {
        const { data: campaignsData } = await Promise.race([
          supabase.from('campaigns').select('id').eq('user_id', currentUser.id).limit(1),
          new Promise((_, reject) => setTimeout(() => reject(new Error('Quick campaign check timeout')), 1000))
        ]) as any;

        setIsFirstTimeUser(!campaignsData || campaignsData.length === 0);
      } catch (error) {
        console.warn('🔍 Quick campaign check failed, defaulting to experienced user');
        setIsFirstTimeUser(false); // Default to experienced user so we show demo campaigns
      }

    } catch (error) {
      console.error('🔍 Error fetching user data (using defaults):', error);

      // Set safe defaults
      setCredits(0);
      setIsFirstTimeUser(true);
      setUserType('user');
    }
  };

  const loadGlobalStats = async () => {
    // Simple function to trigger stats reload - currently just used for callback consistency
    console.log('Loading global stats after blog generation...');
  };

  const fetchCampaigns = async (authUser?: User) => {
    try {
      const currentUser = authUser || user;
      if (!currentUser) {
        console.log('📊 No current user for fetchCampaigns');
        return;
      }

      console.log('📊 Fetching campaigns for:', currentUser.id);

      // Try database call with very short timeout
      let campaignsData = null;
      let error = null;

      try {
        const campaignsPromise = supabase
          .from('campaigns')
          .select('*')
          .eq('user_id', currentUser.id)
          .order('created_at', { ascending: false });

        const result = await Promise.race([
          campaignsPromise,
          new Promise((_, reject) => setTimeout(() => reject(new Error('Campaigns fetch timeout')), 1000))
        ]) as any;

        campaignsData = result.data;
        error = result.error;
      } catch (fetchError) {
        console.warn('📊 Campaigns fetch failed, using demo mode');
        error = fetchError;
      }

      if (error || !campaignsData) {
        console.warn('📊 Error fetching campaigns:', error);
        setCampaigns([]);
        return;
      }

      setCampaigns(campaignsData);
    } catch (error: any) {
      console.error('📊 Unexpected error in fetchCampaigns:', error);
      setCampaigns([]);
    }
  };

  const handleCampaignSuccess = () => {
    setShowCampaignForm(false);
    fetchUserData(); // Refresh credits
    fetchCampaigns(); // Refresh campaigns
    setIsFirstTimeUser(false);
  };


  const handleSignOut = () => {
<<<<<<< HEAD
    if (isSigningOut) return; // Prevent double-clicks

    console.log('Dashboard - Starting instant sign out...');
    setIsSigningOut(true);

    // Clear user state immediately
    setUser(null);

    // Navigate immediately for instant UX
    navigate('/login');

    // Do cleanup in the background (non-blocking)
    setTimeout(() => {
      try {
        // Clean up auth-related storage
        Object.keys(localStorage).forEach((key) => {
          if (key.startsWith('supabase.auth.') || key.includes('sb-')) {
            localStorage.removeItem(key);
          }
        });

        Object.keys(sessionStorage || {}).forEach((key) => {
          if (key.startsWith('supabase.auth.') || key.includes('sb-')) {
            sessionStorage.removeItem(key);
          }
        });

        // Sign out from Supabase in background
        supabase.auth.signOut({ scope: 'global' }).catch((error) => {
          console.warn('Background sign out error (non-critical):', error);
        });

      } catch (error) {
        console.warn('Background cleanup error (non-critical):', error);
      }
    }, 0);

    setIsSigningOut(false);
=======
    // Clear user state immediately
    setUser(null);

    // Simple Supabase sign out (don't wait for it)
    supabase.auth.signOut().catch(console.warn);

    // Instant redirect
    window.location.href = '/login';
>>>>>>> c8b08625
  };



  // Show dashboard regardless of authentication state

  return (
    <div className="min-h-screen bg-background">
      {/* Header */}
      <header className="border-b bg-card">
        <div className="container mx-auto px-4 py-4">
          <div className="flex items-center justify-between">
            <div className="flex items-center gap-2 cursor-pointer" onClick={() => window.location.href = 'https://backlinkoo.com/dashboard'}>
              <Infinity className="h-6 w-6 text-primary" />
              <h1 className="text-xl font-semibold hidden sm:block">Backlink</h1>
            </div>
            <div className="flex items-center gap-2 sm:gap-4">
              <Button
                variant="ghost"
                size="sm"
                onClick={() => navigate('/')}
                className="flex items-center gap-1 px-2 sm:px-3 text-muted-foreground hover:text-foreground"
              >
                <Home className="h-4 w-4" />
                <span className="hidden sm:inline">Home</span>
              </Button>
              {(activeSection === "dashboard" || activeSection === "seo-tools" || activeSection === "trial") && (
                <>
                  <Badge variant="outline" className="gap-1 text-xs sm:text-sm">
                    <CreditCard className="h-3 w-3" />
                    <span className="hidden xs:inline">{credits}</span>
                    <span className="xs:hidden">{credits}</span>
                    <span className="hidden sm:inline">Credits</span>
                  </Badge>
                  <Button variant="outline" size="sm" onClick={() => setIsPricingModalOpen(true)} className="px-2 sm:px-4">
                    <Plus className="h-4 w-4 sm:mr-1" />
                    <span className="hidden sm:inline">Buy Credits</span>
                  </Button>
                </>
              )}
              <DropdownMenu>
                <DropdownMenuTrigger asChild>
                  <Button
                    variant="outline"
                    size="sm"
                    className="px-2 sm:px-4 gap-1"
                  >
                    <User className="h-4 w-4" />
                    <span className="hidden sm:inline">
                      {user?.user_metadata?.display_name || user?.user_metadata?.full_name || user?.email?.split('@')[0] || 'Account'}
                    </span>
                    <ChevronDown className="h-3 w-3" />
                  </Button>
                </DropdownMenuTrigger>
                <DropdownMenuContent align="end" className="w-56">
                  <DropdownMenuItem onClick={() => setIsProfileOpen(true)}>
                    <Settings className="mr-2 h-4 w-4" />
                    Profile Settings
                  </DropdownMenuItem>

                  <DropdownMenuSeparator />
                  <DropdownMenuItem
                    onClick={handleSignOut}
                    className="text-red-600 focus:text-red-600"
                  >
                    <LogOut className="mr-2 h-4 w-4" />
                    Sign Out
                  </DropdownMenuItem>
                </DropdownMenuContent>
              </DropdownMenu>
            </div>
          </div>
        </div>

        {/* Main Navigation */}
        <div className="border-b bg-muted/30">
          <div className="container mx-auto px-4">
            <nav className="flex items-center gap-1">
              <Button
                variant={activeSection === "dashboard" ? "secondary" : "ghost"}
                onClick={() => setActiveSection("dashboard")}
                className="rounded-none border-b-2 border-transparent data-[state=active]:border-primary px-4 py-3"
              >
                <Target className="h-4 w-4 sm:mr-2" />
                <span className="hidden sm:inline">Dashboard</span>
              </Button>
              <Button
                variant={activeSection === "seo-tools" ? "secondary" : "ghost"}
                onClick={() => setActiveSection("seo-tools")}
                className="rounded-none border-b-2 border-transparent data-[state=active]:border-primary px-4 py-3"
              >
                <Zap className="h-4 w-4 sm:mr-2" />
                <span className="hidden sm:inline">SEO Tools</span>
              </Button>
              <Button
                variant={activeSection === "trial" ? "secondary" : "ghost"}
                onClick={() => setActiveSection("trial")}
                className="rounded-none border-b-2 border-transparent data-[state=active]:border-primary px-4 py-3 relative"
              >
                <Sparkles className="h-4 w-4 sm:mr-2" />
                <span className="hidden sm:inline">Trial</span>
                <div className="absolute -top-1 -right-1 w-2 h-2 bg-gradient-to-r from-purple-500 to-pink-500 rounded-full"></div>
              </Button>
            </nav>
          </div>
        </div>
      </header>

      <div className="container mx-auto px-4 sm:px-6 py-4 sm:py-8">
        {userType === "user" ? (
          <>
            {activeSection === "dashboard" ? (
              <Tabs value={activeTab} onValueChange={setActiveTab} className="w-full">
            <TabsList className="grid w-full grid-cols-2 sm:grid-cols-4 h-auto">
              <TabsTrigger value="overview" className="text-xs sm:text-sm py-2 px-1 sm:px-3">
                <span className="hidden sm:inline">Overview</span>
                <span className="sm:hidden">Home</span>
              </TabsTrigger>
              <TabsTrigger value="campaigns" className="text-xs sm:text-sm py-2 px-1 sm:px-3">
                <span className="hidden sm:inline">Campaigns</span>
                <span className="sm:hidden">Camps</span>
              </TabsTrigger>
              <TabsTrigger value="keyword-research" className="text-xs sm:text-sm py-2 px-1 sm:px-3">
                <span className="hidden sm:inline">Keyword Research</span>
                <span className="sm:hidden">Keywords</span>
              </TabsTrigger>
              <TabsTrigger value="rank-tracker" className="text-xs sm:text-sm py-2 px-1 sm:px-3">
                <span className="hidden sm:inline">Rankings</span>
                <span className="sm:hidden">Ranks</span>
              </TabsTrigger>
            </TabsList>

            <TabsContent value="overview" className="space-y-6">
              {isFirstTimeUser && credits === 0 && (
                <Card className="border-blue-200 bg-blue-50">
                  <CardHeader>
                    <CardTitle className="text-blue-800">Welcome to Backlink ∞!</CardTitle>
                  </CardHeader>
                  <CardContent>
                    <p className="text-blue-700 mb-4">
                      Get started by purchasing credits to create your first backlink campaign. 
                      Our high-quality backlinks will help improve your website's search engine rankings.
                    </p>
                    <Button onClick={() => setIsPricingModalOpen(true)}>
                      <Plus className="h-4 w-4 mr-2" />
                      Buy Your First Credits
                    </Button>
                  </CardContent>
                </Card>
              )}

              <div className="grid grid-cols-2 md:grid-cols-4 gap-3 sm:gap-6">
                <Card>
                  <CardHeader className="flex flex-row items-center justify-between space-y-0 pb-2">
                    <CardTitle className="text-sm font-medium">Available Credits</CardTitle>
                    <CreditCard className="h-4 w-4 text-muted-foreground" />
                  </CardHeader>
                  <CardContent>
                    <div className="text-2xl font-bold">{credits}</div>
                    <p className="text-xs text-muted-foreground">$0.70 per credit</p>
                  </CardContent>
                </Card>
                
                <Card>
                  <CardHeader className="flex flex-row items-center justify-between space-y-0 pb-2">
                    <CardTitle className="text-sm font-medium">Total Campaigns</CardTitle>
                    <Activity className="h-4 w-4 text-muted-foreground" />
                  </CardHeader>
                  <CardContent>
                    <div className="text-2xl font-bold">{campaigns.length}</div>
                    <p className="text-xs text-muted-foreground">
                      {campaigns.filter(c => c.status === 'pending' || c.status === 'in_progress').length} active
                    </p>
                  </CardContent>
                </Card>
                
                <Card>
                  <CardHeader className="flex flex-row items-center justify-between space-y-0 pb-2">
                    <CardTitle className="text-sm font-medium">Total Backlinks</CardTitle>
                    <Link className="h-4 w-4 text-muted-foreground" />
                  </CardHeader>
                  <CardContent>
                    <div className="text-2xl font-bold">
                      {campaigns.reduce((sum, c) => sum + (c.links_delivered || 0), 0)}
                    </div>
                    <p className="text-xs text-muted-foreground">Delivered links</p>
                  </CardContent>
                </Card>
                
                <Card>
                  <CardHeader className="flex flex-row items-center justify-between space-y-0 pb-2">
                    <CardTitle className="text-sm font-medium">Success Rate</CardTitle>
                    <TrendingUp className="h-4 w-4 text-muted-foreground" />
                  </CardHeader>
                  <CardContent>
                    <div className="text-2xl font-bold">
                      {campaigns.length > 0 
                        ? Math.round((campaigns.filter(c => c.status === 'completed').length / campaigns.length) * 100)
                        : 0}%
                    </div>
                    <p className="text-xs text-muted-foreground">Campaign completion</p>
                  </CardContent>
                </Card>
              </div>

              {campaigns.length > 0 && (
                <Card className="shadow-lg border-0 bg-gradient-to-br from-card to-card/50">
                  <CardHeader className="pb-4">
                    <div className="flex items-center gap-3">
                      <div className="p-2 rounded-lg bg-primary/10">
                        <BarChart3 className="h-5 w-5 text-primary" />
                      </div>
                      <div>
                        <CardTitle className="text-xl">Recent Campaigns</CardTitle>
                        <p className="text-sm text-muted-foreground mt-1">
                          Monitor your latest backlink campaigns and their performance
                        </p>
                      </div>
                    </div>
                  </CardHeader>
                  <CardContent className="space-y-6">
                    {campaigns.slice(0, 3).map((campaign, index) => {
                      const progressPercentage = campaign.links_requested > 0 
                        ? Math.round((campaign.links_delivered / campaign.links_requested) * 100)
                        : 0;
                      
                      const getStatusConfig = (status: string) => {
                        switch (status) {
                          case 'completed':
                            return {
                              icon: CheckCircle2,
                              color: 'text-green-600',
                              bgColor: 'bg-green-50',
                              borderColor: 'border-green-200',
                              badge: 'default'
                            };
                          case 'in_progress':
                            return {
                              icon: Clock,
                              color: 'text-blue-600',
                              bgColor: 'bg-blue-50',
                              borderColor: 'border-blue-200',
                              badge: 'secondary'
                            };
                          case 'pending':
                            return {
                              icon: AlertCircle,
                              color: 'text-yellow-600',
                              bgColor: 'bg-yellow-50',
                              borderColor: 'border-yellow-200',
                              badge: 'outline'
                            };
                          default:
                            return {
                              icon: Activity,
                              color: 'text-gray-600',
                              bgColor: 'bg-gray-50',
                              borderColor: 'border-gray-200',
                              badge: 'secondary'
                            };
                        }
                      };

                      const statusConfig = getStatusConfig(campaign.status);
                      const StatusIcon = statusConfig.icon;
                      const daysAgo = Math.floor((Date.now() - new Date(campaign.created_at).getTime()) / (1000 * 60 * 60 * 24));

                      return (
                        <div 
                          key={campaign.id} 
                          className={`relative overflow-hidden rounded-xl border-2 ${statusConfig.borderColor} ${statusConfig.bgColor} p-6 transition-all duration-300 hover:shadow-md animate-fade-in`}
                          style={{ animationDelay: `${index * 100}ms` }}
                        >
                          {/* Campaign Header */}
                          <div className="flex items-start justify-between mb-4">
                            <div className="flex items-center gap-3">
                              <div className={`p-2 rounded-lg ${statusConfig.bgColor} border ${statusConfig.borderColor}`}>
                                <StatusIcon className={`h-5 w-5 ${statusConfig.color}`} />
                              </div>
                              <div className="flex-1 min-w-0">
                                <div className="flex items-center gap-2 mb-1">
                                  <h3 className="font-semibold text-base sm:text-lg truncate">
                                    {campaign.name || 'Unnamed Campaign'}
                                  </h3>
                                  <Badge variant={statusConfig.badge as any} className="text-xs font-medium">
                                    {campaign.status.replace('_', ' ').charAt(0).toUpperCase() + campaign.status.replace('_', ' ').slice(1)}
                                  </Badge>
                                </div>
                                <div className="flex items-center gap-4 text-sm text-muted-foreground">
                                  <div className="flex items-center gap-1">
                                    <Calendar className="h-3 w-3" />
                                    <span>
                                      {daysAgo === 0 ? 'Today' : daysAgo === 1 ? '1 day ago' : `${daysAgo} days ago`}
                                    </span>
                                  </div>
                                  <div className="flex items-center gap-1">
                                    <ExternalLink className="h-3 w-3" />
                                    <span className="truncate max-w-[120px] sm:max-w-[200px]">{campaign.target_url}</span>
                                  </div>
                                </div>
                              </div>
                            </div>
                          </div>

                          {/* Campaign Details Grid */}
                          <div className="grid grid-cols-1 sm:grid-cols-2 lg:grid-cols-3 gap-4 mb-4">
                            <div className="space-y-1">
                              <div className="flex items-center gap-2">
                                <Target className="h-4 w-4 text-muted-foreground" />
                                <span className="text-sm font-medium">Keywords</span>
                              </div>
                              <div className="pl-6">
                                <div className="flex flex-wrap gap-1">
                                  {(Array.isArray(campaign.keywords) ? campaign.keywords : [campaign.keywords])
                                    .slice(0, 3).map((keyword: string, idx: number) => (
                                    <Badge key={idx} variant="outline" className="text-xs">
                                      {keyword}
                                    </Badge>
                                  ))}
                                  {(Array.isArray(campaign.keywords) ? campaign.keywords : [campaign.keywords]).length > 3 && (
                                    <Badge variant="outline" className="text-xs">
                                      +{(Array.isArray(campaign.keywords) ? campaign.keywords : [campaign.keywords]).length - 3} more
                                    </Badge>
                                  )}
                                </div>
                              </div>
                            </div>

                            <div className="space-y-1">
                              <div className="flex items-center gap-2">
                                <Link className="h-4 w-4 text-muted-foreground" />
                                <span className="text-sm font-medium">Progress</span>
                              </div>
                              <div className="pl-6">
                                <div className="flex items-center gap-2 mb-1">
                                  <span className="text-lg font-bold text-primary">
                                    {campaign.links_delivered}/{campaign.links_requested}
                                  </span>
                                  <span className="text-xs text-muted-foreground">backlinks</span>
                                </div>
                                <Progress value={progressPercentage} className="h-2" />
                                <span className="text-xs text-muted-foreground mt-1 block">
                                  {progressPercentage}% completed
                                </span>
                              </div>
                            </div>

                            <div className="space-y-1">
                              <div className="flex items-center gap-2">
                                <CreditCard className="h-4 w-4 text-muted-foreground" />
                                <span className="text-sm font-medium">Investment</span>
                              </div>
                              <div className="pl-6">
                                <div className="text-lg font-bold">
                                  {campaign.credits_used || campaign.links_requested} credits
                                </div>
                                <span className="text-xs text-muted-foreground">
                                  ${((campaign.credits_used || campaign.links_requested) * 0.70).toFixed(2)} value
                                </span>
                              </div>
                            </div>
                          </div>

                          {/* Delivered Backlinks Preview */}
                          {campaign.completed_backlinks && campaign.completed_backlinks.length > 0 && (
                            <div className="pt-4 border-t border-border/50">
                              <div className="flex items-center gap-2 mb-2">
                                <CheckCircle2 className="h-4 w-4 text-green-600" />
                                <span className="text-sm font-medium">Recent Backlinks</span>
                                <Badge variant="secondary" className="text-xs">
                                  {campaign.completed_backlinks.length} delivered
                                </Badge>
                              </div>
                              <div className="pl-6 space-y-1">
                                {campaign.completed_backlinks.slice(0, 2).map((link: string, idx: number) => (
                                  <div key={idx} className="flex items-center gap-2 text-xs text-muted-foreground">
                                    <div className="h-1 w-1 rounded-full bg-green-500"></div>
                                    <a 
                                      href={link} 
                                      target="_blank" 
                                      rel="noopener noreferrer"
                                      className="hover:text-primary transition-colors truncate max-w-[300px]"
                                    >
                                      {link}
                                    </a>
                                    <ExternalLink className="h-3 w-3 opacity-50" />
                                  </div>
                                ))}
                                {campaign.completed_backlinks.length > 2 && (
                                  <div className="text-xs text-muted-foreground pl-3">
                                    +{campaign.completed_backlinks.length - 2} more backlinks
                                  </div>
                                )}
                              </div>
                            </div>
                          )}

                          {/* Performance Indicator */}
                          <div className="absolute top-6 right-6">
                            {campaign.status === 'completed' && (
                              <div className="flex items-center gap-1 text-xs font-medium text-green-600">
                                <TrendingUp className="h-3 w-3" />
                                Complete
                              </div>
                            )}
                            {campaign.status === 'in_progress' && progressPercentage > 50 && (
                              <div className="flex items-center gap-1 text-xs font-medium text-blue-600">
                                <TrendingUp className="h-3 w-3" />
                                On Track
                              </div>
                            )}
                          </div>
                        </div>
                      );
                    })}

                    {/* View All Button */}
                    <div className="pt-4 border-t">
                      <Button 
                        variant="outline" 
                        className="w-full"
                        onClick={() => setActiveTab('campaigns')}
                      >
                        <Activity className="h-4 w-4 mr-2" />
                        View All Campaigns ({campaigns.length})
                      </Button>
                    </div>
                  </CardContent>
                </Card>
              )}

              {campaigns.length === 0 && credits > 0 && (
                <Card className="border-green-200 bg-green-50">
                  <CardHeader>
                    <CardTitle className="text-green-800">Ready to Create Your First Campaign?</CardTitle>
                  </CardHeader>
                  <CardContent>
                    <p className="text-green-700 mb-4">
                      You have {credits} credits available. Create your first backlink campaign to start building authority for your website.
                    </p>
                    <Button onClick={() => {
                      console.log('Navigating to campaigns tab...');
                      setActiveTab('campaigns');
                      setShowCampaignForm(true);
                    }}>
                      <Plus className="h-4 w-4 mr-2" />
                      Create Your First Campaign
                    </Button>
                  </CardContent>
                </Card>
              )}
            </TabsContent>

            <TabsContent value="campaigns" className="space-y-6">
              {showCampaignForm ? (
                <CampaignForm 
                  onSuccess={handleCampaignSuccess}
                  onCancel={() => setShowCampaignForm(false)}
                />
              ) : (
                <>
                  <div className="flex flex-col sm:flex-row sm:justify-between sm:items-center gap-4">
                    <h2 className="text-xl sm:text-2xl font-bold">Campaign Management</h2>
                    <Button onClick={() => setShowCampaignForm(true)} className="w-full sm:w-auto">
                      <Plus className="h-4 w-4 mr-2" />
                      <span className="hidden sm:inline">New Campaign</span>
                      <span className="sm:hidden">New</span>
                    </Button>
                  </div>
                  
                  {campaigns.length > 0 ? (
                    <Card>
                      <CardHeader>
                        <CardTitle>Campaign History</CardTitle>
                      </CardHeader>
                      <CardContent>
                        <div className="space-y-4">
                          {campaigns.map((campaign) => (
                            <div key={campaign.id} className="border rounded-lg p-4">
                              <div className="flex justify-between items-start mb-2">
                                <div>
                                  <p className="font-medium">{campaign.name}</p>
                                  <p className="text-sm text-muted-foreground">
                                    Created: {new Date(campaign.created_at).toLocaleDateString()}
                                  </p>
                                </div>
                                <Badge variant={campaign.status === "completed" ? "default" : "secondary"}>
                                  {campaign.status.charAt(0).toUpperCase() + campaign.status.slice(1)}
                                </Badge>
                              </div>
                              <div className="grid grid-cols-1 sm:grid-cols-2 md:grid-cols-3 gap-4 text-sm">
                                <div>
                                  <p className="text-muted-foreground">Target URL</p>
                                  <p className="font-medium">{campaign.target_url}</p>
                                </div>
                                <div>
                                  <p className="text-muted-foreground">Keywords</p>
                                  <p className="font-medium">
                                    {Array.isArray(campaign.keywords) 
                                      ? campaign.keywords.join(', ') 
                                      : campaign.keywords}
                                  </p>
                                </div>
                                <div>
                                  <p className="text-muted-foreground">Progress</p>
                                  <p className="font-medium">
                                    {campaign.links_delivered}/{campaign.links_requested} links
                                  </p>
                                </div>
                              </div>
                              {campaign.completed_backlinks && campaign.completed_backlinks.length > 0 && (
                                <div className="mt-4">
                                  <p className="text-sm font-medium mb-2">Delivered Backlinks:</p>
                                  <div className="space-y-1">
                                    {campaign.completed_backlinks.map((link: string, index: number) => (
                                      <p key={index} className="text-sm text-primary hover:underline cursor-pointer">
                                        {link}
                                      </p>
                                    ))}
                                  </div>
                                </div>
                              )}
                            </div>
                          ))}
                        </div>
                      </CardContent>
                    </Card>
                  ) : (
                    <Card>
                      <CardContent className="text-center py-12">
                        <Activity className="h-12 w-12 text-muted-foreground mx-auto mb-4" />
                        <h3 className="text-lg font-medium mb-2">No Campaigns Yet</h3>
                        <p className="text-muted-foreground mb-4">
                          Create your first campaign to start building high-quality backlinks
                        </p>
                        <Button onClick={() => setShowCampaignForm(true)}>
                          <Plus className="h-4 w-4 mr-2" />
                          Create Your First Campaign
                        </Button>
                      </CardContent>
                    </Card>
                  )}
                </>
              )}
            </TabsContent>

            <TabsContent value="keyword-research">
              <KeywordResearchTool />
            </TabsContent>

            <TabsContent value="no-hands-seo">
              <NoHandsSEODashboard />
            </TabsContent>

            <TabsContent value="rank-tracker">
              <RankingTracker />
            </TabsContent>
              </Tabs>
            ) : activeSection === "seo-tools" ? (
              <div className="space-y-6">
                <SEOToolsSection user={user} />
              </div>
            ) : activeSection === "trial" ? (
              <div className="space-y-6">
                <EnhancedTrialBlogPosts user={user} />
              </div>
            ) : null}
          </>
        ) : (
          // Admin Dashboard
          <Tabs defaultValue="verification" className="w-full">
            <div className="flex justify-between items-center mb-6">
              <div>
                <h2 className="text-2xl font-bold">Admin Dashboard</h2>
                <p className="text-muted-foreground">Manage campaigns and verification queue</p>
              </div>
              <Badge variant="outline" className="gap-1">
                <Users className="h-3 w-3" />
                Administrator
              </Badge>
            </div>

            <TabsList className="grid w-full grid-cols-4">
              <TabsTrigger value="verification">Verification Queue</TabsTrigger>
              <TabsTrigger value="ai-posts">AI Posts</TabsTrigger>
              <TabsTrigger value="campaigns">Campaign Management</TabsTrigger>
              <TabsTrigger value="analytics">Analytics</TabsTrigger>
            </TabsList>

            <TabsContent value="verification" className="space-y-6">
              <AdminVerificationQueue />
            </TabsContent>

            <TabsContent value="ai-posts" className="space-y-6">
              <AIPostsManager />
            </TabsContent>

            <TabsContent value="campaigns" className="space-y-6">
              <Card>
                <CardHeader>
                  <CardTitle>Live Campaign Queue</CardTitle>
                </CardHeader>
                <CardContent>
                  <p className="text-muted-foreground">Manage incoming campaign orders and track progress</p>
                  {/* TODO: Implement admin campaign management */}
                </CardContent>
              </Card>
            </TabsContent>

            <TabsContent value="analytics" className="space-y-6">
              <Card>
                <CardHeader>
                  <CardTitle>Performance Analytics</CardTitle>
                </CardHeader>
                <CardContent>
                  <p className="text-muted-foreground">View system performance and user metrics</p>
                  {/* TODO: Implement analytics dashboard */}
                </CardContent>
              </Card>
            </TabsContent>
          </Tabs>
        )}
      </div>

      <PricingModal
        isOpen={isPricingModalOpen}
        onClose={() => setIsPricingModalOpen(false)}
        onAuthSuccess={(user) => {
          setUser(user);
        }}
      />



      <Dialog open={isProfileOpen} onOpenChange={setIsProfileOpen}>
        <DialogContent className="max-w-4xl max-h-[90vh] overflow-y-auto">
          <DialogHeader>
            <DialogTitle>Profile Settings</DialogTitle>
          </DialogHeader>
          <ProfileSettings
            user={user}
            onClose={() => setIsProfileOpen(false)}
          />
        </DialogContent>
      </Dialog>
    </div>
  );
};

export default Dashboard;<|MERGE_RESOLUTION|>--- conflicted
+++ resolved
@@ -618,21 +618,8 @@
   const [isPricingModalOpen, setIsPricingModalOpen] = useState(false);
   const [showCampaignForm, setShowCampaignForm] = useState(false);
   const [isFirstTimeUser, setIsFirstTimeUser] = useState(false);
-<<<<<<< HEAD
-  const [isSigningOut, setIsSigningOut] = useState(false);
-=======
-  const [loading, setLoading] = useState(false); // Start with UI visible, load data in background
-
-  // Failsafe: force loading to false after maximum time
-  useEffect(() => {
-    const maxLoadingTime = setTimeout(() => {
-      console.warn('🏠 Dashboard - Maximum loading time reached, forcing loading to false');
-      setLoading(false);
-    }, 3000); // 3 seconds maximum
-
-    return () => clearTimeout(maxLoadingTime);
-  }, []);
->>>>>>> c8b08625
+
+main
 
   const [isProfileOpen, setIsProfileOpen] = useState(false);
   const [activeTab, setActiveTab] = useState(() => {
@@ -653,33 +640,7 @@
       console.log('🏠 Dashboard: Starting initialization...');
 
       try {
-<<<<<<< HEAD
-        const { data: sessionData, error } = await supabase.auth.getSession();
-        const session = sessionData?.session;
-=======
-        // Add timeout to prevent hanging
-        const timeoutPromise = new Promise((_, reject) =>
-          setTimeout(() => reject(new Error('Dashboard initialization timeout')), 2000)
-        );
-
-        const sessionPromise = supabase.auth.getSession();
-
-        let session = null;
-        let error = null;
-
-        try {
-          const result = await Promise.race([sessionPromise, timeoutPromise]) as any;
-          session = result.data?.session;
-          error = result.error;
-        } catch (timeoutError) {
-          console.warn('🏠 Dashboard - Auth check timed out, trying fallback...');
-
-          // If auth times out, continue with demo mode
-          console.log('🏠 Dashboard - Auth timeout, continuing in demo mode');
-          setLoading(false);
-          return;
-        }
->>>>>>> c8b08625
+ main
 
         if (!isMounted) return;
 
@@ -892,55 +853,7 @@
 
 
   const handleSignOut = () => {
-<<<<<<< HEAD
-    if (isSigningOut) return; // Prevent double-clicks
-
-    console.log('Dashboard - Starting instant sign out...');
-    setIsSigningOut(true);
-
-    // Clear user state immediately
-    setUser(null);
-
-    // Navigate immediately for instant UX
-    navigate('/login');
-
-    // Do cleanup in the background (non-blocking)
-    setTimeout(() => {
-      try {
-        // Clean up auth-related storage
-        Object.keys(localStorage).forEach((key) => {
-          if (key.startsWith('supabase.auth.') || key.includes('sb-')) {
-            localStorage.removeItem(key);
-          }
-        });
-
-        Object.keys(sessionStorage || {}).forEach((key) => {
-          if (key.startsWith('supabase.auth.') || key.includes('sb-')) {
-            sessionStorage.removeItem(key);
-          }
-        });
-
-        // Sign out from Supabase in background
-        supabase.auth.signOut({ scope: 'global' }).catch((error) => {
-          console.warn('Background sign out error (non-critical):', error);
-        });
-
-      } catch (error) {
-        console.warn('Background cleanup error (non-critical):', error);
-      }
-    }, 0);
-
-    setIsSigningOut(false);
-=======
-    // Clear user state immediately
-    setUser(null);
-
-    // Simple Supabase sign out (don't wait for it)
-    supabase.auth.signOut().catch(console.warn);
-
-    // Instant redirect
-    window.location.href = '/login';
->>>>>>> c8b08625
+ main
   };
 
 
