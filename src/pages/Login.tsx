<<<<<<< HEAD
import { useState, useEffect } from "react";
import { Button } from "@/components/ui/button";
import { Input } from "@/components/ui/input";
import { Card, CardContent } from "@/components/ui/card";
import { useToast } from "@/hooks/use-toast";
import { useGlobalNotifications } from "@/hooks/useGlobalNotifications";
import { AuthService, setupAuthStateListener } from "@/services/authService";
import { PurgeStorageButton } from "@/components/PurgeStorageButton";
import { AuthFormTabs } from "@/components/shared/AuthFormTabs";

import { useNavigate } from "react-router-dom";
import { Infinity, Mail, RefreshCw, ArrowLeft } from "lucide-react";

const Login = () => {
  const [isLoading, setIsLoading] = useState(false);
  const [showForgotPassword, setShowForgotPassword] = useState(false);
  const [forgotPasswordEmail, setForgotPasswordEmail] = useState("");
  const { toast } = useToast();
  const { broadcastNewUser } = useGlobalNotifications();
  const navigate = useNavigate();

  useEffect(() => {
    // Check if user is already logged in
    const checkAuth = async () => {
      try {
        const { session } = await AuthService.getCurrentSession();

        if (session && session.user) {
          console.log('🔐 User already authenticated, redirecting...');
          navigate('/my-dashboard');
        }
      } catch (error) {
        console.error('Auth check error:', error);
        // Continue to login page on error
      }
    };

    checkAuth();

    // Listen for auth changes with better error handling
    const { data: { subscription } } = setupAuthStateListener((event, session) => {
      console.log('🔐 Auth state changed:', event, !!session);

      if (event === 'SIGNED_IN' && session && session.user) {
        console.log('🔐 Auth state change: redirecting to dashboard');
        setTimeout(() => navigate('/my-dashboard'), 100);
      } else if (event === 'SIGNED_OUT') {
        console.log('🔐 Auth state change: user signed out');
        // Stay on login page
      }
=======
const handleLogin = async (e) => {
  e.preventDefault();

  if (isLoading) {
    console.log('Login already in progress, ignoring submit');
    return;
  }

  if (!loginEmail || !loginPassword) {
    toast({
      title: "Missing credentials",
      description: "Please enter both email and password.",
      variant: "destructive",
>>>>>>> ae091bb9
    });
    return;
  }

<<<<<<< HEAD
    return () => {
      if (subscription?.unsubscribe) {
        subscription.unsubscribe();
      }
    };
  }, [navigate]);

  const validateEmailFormat = (email: string): boolean => {
    const emailRegex = /^[^\s@]+@[^\s@]+\.[^\s@]+$/;
    return emailRegex.test(email);
  };

  const handleAuthSuccess = (user: any) => {
    navigate('/my-dashboard');
  };

  const handleForgotPassword = async () => {
    if (isLoading) {
      console.log('Password reset already in progress, ignoring click');
      return;
    }

    if (!forgotPasswordEmail.trim()) {
      toast({
        title: "Email required",
        description: "Please enter your email address.",
        variant: "destructive",
      });
      return;
    }

    if (!validateEmailFormat(forgotPasswordEmail)) {
      toast({
        title: "Invalid email format",
        description: "Please enter a valid email address.",
        variant: "destructive",
      });
      return;
    }

    setIsLoading(true);

    try {
      const result = await AuthService.resetPassword(forgotPasswordEmail.trim());

      if (result.success) {
        toast({
          title: "Password reset email sent!",
          description: "We've sent you a password reset link. Please check your email and spam folder.",
        });

        setShowForgotPassword(false);
        setForgotPasswordEmail("");
      } else {
        toast({
          title: "Password reset failed",
          description: result.error || "Failed to send password reset email. Please try again.",
          variant: "destructive",
        });
      }
    } catch (error: any) {
      console.error('Password reset exception:', error);
=======
  setIsLoading(true);

  try {
    const { error } = await supabase.auth.signInWithPassword({
      email: loginEmail,
      password: loginPassword,
    });

    if (error) {
      console.error('❌ Login error:', error.message);
>>>>>>> ae091bb9
      toast({
        title: "Login failed",
        description: error.message,
        variant: "destructive",
      });
<<<<<<< HEAD
    } finally {
      setIsLoading(false);
    }
  };

  return (
    <div className="min-h-screen bg-background flex items-center justify-center p-4">
      <div className="w-full max-w-md">
        {/* Back to Home Button */}
        <div className="mb-6 flex items-center justify-between">
          <Button
            variant="ghost"
            onClick={() => navigate('/')}
            className="flex items-center gap-2"
          >
            <ArrowLeft className="h-4 w-4" />
            Back to Home
          </Button>
          <PurgeStorageButton
            variant="ghost"
            size="sm"
            showIcon={true}
            className="text-muted-foreground hover:text-foreground"
          />
        </div>

        {/* Logo and Welcome */}
        <div className="text-center mb-8">
          <div className="flex items-center justify-center gap-2 mb-4">
            <Infinity className="h-8 w-8 text-primary" />
          </div>
          <h1 className="text-3xl font-bold text-foreground" role="banner">Welcome Back</h1>
        </div>

        <Card>
          <CardContent className="pt-6">
            <AuthFormTabs
              onAuthSuccess={handleAuthSuccess}
              onForgotPassword={() => setShowForgotPassword(true)}
            />

            {showForgotPassword && (
              <div className="mt-4 p-4 border-2 border-blue-200 rounded-lg bg-blue-50">
                <div className="flex items-center gap-2 text-sm text-blue-800 mb-3">
                  <Mail className="h-4 w-4" />
                  <span className="font-medium">Reset Password</span>
                </div>
                <p className="text-sm text-blue-700 mb-4">
                  Enter your email address and we'll send you a link to reset your password.
                </p>
                <div className="space-y-3">
                  <Input
                    type="email"
                    placeholder="your@email.com"
                    value={forgotPasswordEmail}
                    onChange={(e) => setForgotPasswordEmail(e.target.value)}
                  />
                  <div className="flex gap-2">
                    <Button
                      type="button"
                      variant="default"
                      className="flex-1 bg-blue-600 hover:bg-blue-700"
                      onClick={handleForgotPassword}
                      disabled={isLoading}
                    >
                      <Mail className="h-4 w-4 mr-2" />
                      {isLoading ? "Sending..." : "Send Reset Email"}
                    </Button>
                    <Button
                      type="button"
                      variant="outline"
                      onClick={() => {
                        setShowForgotPassword(false);
                        setForgotPasswordEmail("");
                      }}
                    >
                      Cancel
                    </Button>
                  </div>
                </div>
              </div>
            )}
          </CardContent>
        </Card>
      </div>
    </div>
  );
};

export default Login;
=======
    } else {
      console.log('✅ Login successful');
      toast({
        title: "Welcome back!",
        description: "You’ve successfully logged in.",
      });
      // navigate or reload as needed
    }
  } catch (err) {
    console.error('❌ Unexpected login error:', err);
    toast({
      title: "Unexpected error",
      description: "Please try again later.",
      variant: "destructive",
    });
  } finally {
    setIsLoading(false);
  }
};
>>>>>>> ae091bb9
<|MERGE_RESOLUTION|>--- conflicted
+++ resolved
@@ -1,4 +1,3 @@
-<<<<<<< HEAD
 import { useState, useEffect } from "react";
 import { Button } from "@/components/ui/button";
 import { Input } from "@/components/ui/input";
@@ -32,47 +31,22 @@
         }
       } catch (error) {
         console.error('Auth check error:', error);
-        // Continue to login page on error
       }
     };
 
     checkAuth();
 
-    // Listen for auth changes with better error handling
     const { data: { subscription } } = setupAuthStateListener((event, session) => {
       console.log('🔐 Auth state changed:', event, !!session);
 
       if (event === 'SIGNED_IN' && session && session.user) {
         console.log('🔐 Auth state change: redirecting to dashboard');
         setTimeout(() => navigate('/my-dashboard'), 100);
-      } else if (event === 'SIGNED_OUT') {
-        console.log('🔐 Auth state change: user signed out');
-        // Stay on login page
       }
-=======
-const handleLogin = async (e) => {
-  e.preventDefault();
+    });
 
-  if (isLoading) {
-    console.log('Login already in progress, ignoring submit');
-    return;
-  }
-
-  if (!loginEmail || !loginPassword) {
-    toast({
-      title: "Missing credentials",
-      description: "Please enter both email and password.",
-      variant: "destructive",
->>>>>>> ae091bb9
-    });
-    return;
-  }
-
-<<<<<<< HEAD
     return () => {
-      if (subscription?.unsubscribe) {
-        subscription.unsubscribe();
-      }
+      subscription?.unsubscribe?.();
     };
   }, [navigate]);
 
@@ -86,10 +60,7 @@
   };
 
   const handleForgotPassword = async () => {
-    if (isLoading) {
-      console.log('Password reset already in progress, ignoring click');
-      return;
-    }
+    if (isLoading) return;
 
     if (!forgotPasswordEmail.trim()) {
       toast({
@@ -117,7 +88,7 @@
       if (result.success) {
         toast({
           title: "Password reset email sent!",
-          description: "We've sent you a password reset link. Please check your email and spam folder.",
+          description: "We've sent you a password reset link. Please check your email.",
         });
 
         setShowForgotPassword(false);
@@ -125,30 +96,17 @@
       } else {
         toast({
           title: "Password reset failed",
-          description: result.error || "Failed to send password reset email. Please try again.",
+          description: result.error || "Failed to send email.",
           variant: "destructive",
         });
       }
     } catch (error: any) {
       console.error('Password reset exception:', error);
-=======
-  setIsLoading(true);
-
-  try {
-    const { error } = await supabase.auth.signInWithPassword({
-      email: loginEmail,
-      password: loginPassword,
-    });
-
-    if (error) {
-      console.error('❌ Login error:', error.message);
->>>>>>> ae091bb9
       toast({
-        title: "Login failed",
-        description: error.message,
+        title: "Reset failed",
+        description: "Unexpected error. Please try again.",
         variant: "destructive",
       });
-<<<<<<< HEAD
     } finally {
       setIsLoading(false);
     }
@@ -157,7 +115,6 @@
   return (
     <div className="min-h-screen bg-background flex items-center justify-center p-4">
       <div className="w-full max-w-md">
-        {/* Back to Home Button */}
         <div className="mb-6 flex items-center justify-between">
           <Button
             variant="ghost"
@@ -175,7 +132,6 @@
           />
         </div>
 
-        {/* Logo and Welcome */}
         <div className="text-center mb-8">
           <div className="flex items-center justify-center gap-2 mb-4">
             <Infinity className="h-8 w-8 text-primary" />
@@ -238,25 +194,4 @@
   );
 };
 
-export default Login;
-=======
-    } else {
-      console.log('✅ Login successful');
-      toast({
-        title: "Welcome back!",
-        description: "You’ve successfully logged in.",
-      });
-      // navigate or reload as needed
-    }
-  } catch (err) {
-    console.error('❌ Unexpected login error:', err);
-    toast({
-      title: "Unexpected error",
-      description: "Please try again later.",
-      variant: "destructive",
-    });
-  } finally {
-    setIsLoading(false);
-  }
-};
->>>>>>> ae091bb9
+export default Login;