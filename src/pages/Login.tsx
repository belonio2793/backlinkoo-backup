import { useState, useEffect } from "react";
import { Button } from "@/components/ui/button";
import { Input } from "@/components/ui/input";
import { Label } from "@/components/ui/label";
import { Card, CardContent, CardDescription, CardHeader, CardTitle } from "@/components/ui/card";
import { Tabs, TabsContent, TabsList, TabsTrigger } from "@/components/ui/tabs";
import { Separator } from "@/components/ui/separator";
import { useToast } from "@/hooks/use-toast";
import { useGlobalNotifications } from "@/hooks/useGlobalNotifications";
import { supabase } from "@/integrations/supabase/client";
import { ResendEmailService } from "@/services/resendEmailService";
import { ProfileMigrationService } from "@/services/profileMigrationService";
import LoginDebugger from "@/components/LoginDebugger";

import { useNavigate } from "react-router-dom";
import { Infinity, Eye, EyeOff, Mail, RefreshCw, ArrowLeft, Bug } from "lucide-react";

const Login = () => {
  const [showPassword, setShowPassword] = useState(false);
  const [isLoading, setIsLoading] = useState(false);
  const [email, setEmail] = useState("");
  const [password, setPassword] = useState("");
  const [confirmPassword, setConfirmPassword] = useState("");
  const [firstName, setFirstName] = useState("");
  const [loginEmail, setLoginEmail] = useState("");
  const [loginPassword, setLoginPassword] = useState("");
  const [showResendConfirmation, setShowResendConfirmation] = useState(false);
  const [resendEmail, setResendEmail] = useState("");
<<<<<<< HEAD
  const [showForgotPassword, setShowForgotPassword] = useState(false);
  const [forgotPasswordEmail, setForgotPasswordEmail] = useState("");
=======
  const [showDebugger, setShowDebugger] = useState(false);
>>>>>>> 3ea8e0ad
  const { toast } = useToast();
  const { broadcastNewUser } = useGlobalNotifications();
  const navigate = useNavigate();

  useEffect(() => {
    // Check if user is already logged in
    const checkAuth = async () => {
      const { data: { session } } = await supabase.auth.getSession();
      if (session) {
        navigate('/dashboard');
      }
    };
    
    checkAuth();

    // Listen for auth changes
    const { data: { subscription } } = supabase.auth.onAuthStateChange((event, session) => {
      if (event === 'SIGNED_IN' && session) {
        navigate('/dashboard');
      }
    });

    return () => subscription.unsubscribe();
  }, [navigate]);

  const cleanupAuthState = () => {
    Object.keys(localStorage).forEach((key) => {
      if (key.startsWith('supabase.auth.') || key.includes('sb-')) {
        localStorage.removeItem(key);
      }
    });
    Object.keys(sessionStorage || {}).forEach((key) => {
      if (key.startsWith('supabase.auth.') || key.includes('sb-')) {
        sessionStorage.removeItem(key);
      }
    });
  };

  const handleLogin = async (e) => {
    e.preventDefault();
    setIsLoading(true);

    console.log('🔑 Starting login process...');
    console.log('Email:', loginEmail);
    console.log('Password length:', loginPassword?.length);

    try {
      cleanupAuthState();
      try {
        await supabase.auth.signOut({ scope: 'global' });
      } catch (err) {
        console.log('⚠️ Cleanup sign out failed (continuing):', err);
      }

      console.log('🔍 Attempting Supabase sign in...');
      const { data, error } = await supabase.auth.signInWithPassword({
        email: loginEmail,
        password: loginPassword,
      });

      console.log('📊 Supabase response:', { data, error });

      if (error) {
        console.error('❌ Login error:', error);
        throw error;
      }

      if (data.user) {
        console.log('✅ User authenticated:', data.user.id, data.user.email);
        console.log('📝 Session data:', data.session);

        // Wait a moment for session to be properly stored
        await new Promise(resolve => setTimeout(resolve, 100));
        // Ensure user has proper profile using migration service
        try {
          const migrationResult = await ProfileMigrationService.ensureUserProfile(
            data.user.id,
            data.user.email || loginEmail,
            data.user.user_metadata
          );

          if (!migrationResult.success) {
            console.warn('Profile migration failed, but continuing login:', migrationResult.error);
          }
        } catch (profileErr) {
          // Don't fail login if profile operations fail
          console.warn('Profile migration error, but continuing login:', profileErr);
        }

        // Verify session is properly stored before redirect
        const { data: { session }, error: sessionError } = await supabase.auth.getSession();
        console.log('📋 Post-login session check:', { session: !!session, error: sessionError });

        if (!session) {
          console.error('⚠️ No session found after login - this may cause redirect loop');
          toast({
            title: "Login Issue",
            description: "Authentication succeeded but session not found. Please try again.",
            variant: "destructive",
          });
          return;
        }

        toast({
          title: "Welcome back!",
          description: "You have been successfully signed in.",
        });

        console.log('🚀 Redirecting to dashboard...');
        window.location.href = '/dashboard';
      }
    } catch (error: any) {
      // Handle different error types properly
      let errorMessage = 'An error occurred during sign in.';

      if (error && typeof error === 'object') {
        if (error.message) {
          errorMessage = error.message;

          // Handle specific authentication errors
          if (error.message.includes('fetch')) {
            errorMessage = 'Network connection failed. Please check your internet connection and try again.';
          } else if (error.message.includes('Invalid login credentials')) {
            errorMessage = 'Invalid email or password. Please check your credentials and try again.';
          } else if (error.message.includes('Email not confirmed')) {
            errorMessage = 'Please check your email and click the confirmation link before signing in.';
          }
        } else if (error.error_description) {
          errorMessage = error.error_description;
        } else if (typeof error.toString === 'function') {
          errorMessage = error.toString();
        }
      } else if (typeof error === 'string') {
        errorMessage = error;
      }

      toast({
        title: "Sign in failed",
        description: errorMessage,
        variant: "destructive",
      });
    } finally {
      setIsLoading(false);
    }
  };

  const handleSignup = async (e) => {
    e.preventDefault();
    setIsLoading(true);

    if (password !== confirmPassword) {
      toast({
        title: "Passwords don't match",
        description: "Please make sure your passwords match.",
        variant: "destructive",
      });
      setIsLoading(false);
      return;
    }

    if (!firstName.trim()) {
      toast({
        title: "First name required",
        description: "Please enter your first name.",
        variant: "destructive",
      });
      setIsLoading(false);
      return;
    }

    try {
      cleanupAuthState();
      try {
        await supabase.auth.signOut({ scope: 'global' });
      } catch (err) {
        // Continue even if this fails
      }

      // Sign up and save both first_name and display_name for compatibility
      const { data, error } = await supabase.auth.signUp({
        email,
        password,
        options: {
          emailRedirectTo: `https://backlinkoo.com/auth/confirm`,
          data: {
            first_name: firstName.trim(),
            display_name: firstName.trim()
          }
        }
      });

      if (error) {
        // Handle various "user already exists" error messages
        if (error.message.includes('User already registered') ||
            error.message.includes('Email address already registered') ||
            error.message.includes('already been registered')) {
          setResendEmail(email);
          setShowResendConfirmation(true);
          toast({
            title: "Email Already Registered",
            description: "This email is already registered. Please check your email for confirmation or try signing in instead.",
          });
          // Switch to login tab automatically
          setTimeout(() => {
            const loginTab = document.querySelector('[value="login"]') as HTMLElement;
            if (loginTab) {
              loginTab.click();
            }
          }, 100);
          return;
        }
        throw error;
      }

      if (data.user) {
        console.log('Signup successful, user created:', data.user.id);

        // Ensure profile is created using migration service
        try {
          const migrationResult = await ProfileMigrationService.ensureUserProfile(
            data.user.id,
            email,
            { first_name: firstName.trim(), display_name: firstName.trim() }
          );

          if (!migrationResult.success) {
            console.warn('Could not create profile during signup:', migrationResult.error);
          }
        } catch (profileErr) {
          console.warn('Profile creation error during signup:', profileErr);
        }

        // Send custom confirmation email via Resend directly
        try {
          const emailResult = await ResendEmailService.sendConfirmationEmail(email);

          if (emailResult.success) {
            console.log('Confirmation email sent successfully via Resend:', emailResult.emailId);

            toast({
              title: "Check your email!",
              description: "We've sent you a confirmation link via our secure email system. Please check your email and spam folder.",
            });
          } else {
            console.error('Failed to send confirmation email:', emailResult.error);

            toast({
              title: "Account created successfully!",
              description: "Your account has been created, but we couldn't send the confirmation email. Please contact support if needed.",
              variant: "destructive",
            });
          }
        } catch (emailError) {
          console.error('Email service error:', emailError);

          toast({
            title: "Account created!",
            description: "Your account has been created. If you don't receive a confirmation email, please try the resend option.",
          });
        }

        // Broadcast new user notification globally
        setTimeout(() => {
          broadcastNewUser(firstName.trim());
        }, 1000);

        // Auto-switch to login tab after successful signup
        setTimeout(() => {
          const loginTab = document.querySelector('[value="login"]') as HTMLElement;
          if (loginTab) {
            loginTab.click();
            setLoginEmail(email); // Pre-fill email for easy login
          }
        }, 3000);
      }
    } catch (error: any) {
      console.error("Signup error:", error);

      // Handle different error types properly
      let errorMessage = 'An error occurred during sign up.';
      let errorTitle = "Sign up failed";

      if (error && typeof error === 'object') {
        if (error.message) {
          errorMessage = error.message;

          // Provide more helpful error messages for common issues
          if (error.message.includes('Password should be')) {
            errorTitle = "Password requirements not met";
            errorMessage = "Password must be at least 6 characters long.";
          } else if (error.message.includes('Invalid email')) {
            errorTitle = "Invalid email address";
            errorMessage = "Please enter a valid email address.";
          } else if (error.message.includes('User already registered')) {
            errorTitle = "Account already exists";
            errorMessage = "An account with this email already exists. Please try signing in instead.";
          }
        } else if (error.error_description) {
          errorMessage = error.error_description;
        } else if (typeof error.toString === 'function') {
          errorMessage = error.toString();
        }
      } else if (typeof error === 'string') {
        errorMessage = error;
      }

      toast({
        title: errorTitle,
        description: errorMessage,
        variant: "destructive",
      });
    } finally {
      setIsLoading(false);
    }
  };

  const handleForgotPassword = async () => {
    if (!forgotPasswordEmail.trim()) {
      toast({
        title: "Email required",
        description: "Please enter your email address.",
        variant: "destructive",
      });
      return;
    }

    setIsLoading(true);

    try {
      const { error } = await supabase.auth.resetPasswordForEmail(forgotPasswordEmail, {
        redirectTo: `https://backlinkoo.com/auth/reset-password`
      });

      if (error) throw error;

      toast({
        title: "Password reset email sent!",
        description: "Check your email for a link to reset your password.",
      });

      setShowForgotPassword(false);
      setForgotPasswordEmail("");
    } catch (error: any) {
      toast({
        title: "Password reset failed",
        description: error.message || "Failed to send password reset email. Please try again.",
        variant: "destructive",
      });
    } finally {
      setIsLoading(false);
    }
  };

  const handleResendConfirmation = async () => {
    setIsLoading(true);

    try {
      // Try Supabase resend first
      const { error: supabaseError } = await supabase.auth.resend({
        type: 'signup',
        email: resendEmail,
        options: {
          emailRedirectTo: `https://backlinkoo.com/auth/confirm`
        }
      });

      if (supabaseError) {
        console.log('Supabase resend failed, trying custom Resend service:', supabaseError.message);

        // Fallback to custom Resend email via Netlify function
        const confirmationLink = `https://backlinkoo.com/auth/confirm?email=${encodeURIComponent(resendEmail)}`;

        const emailResponse = await fetch('/.netlify/functions/send-email', {
          method: 'POST',
          headers: {
            'Content-Type': 'application/json',
          },
          body: JSON.stringify({
            to: resendEmail,
            subject: 'Confirm Your Backlink ��� Account',
            message: `Welcome to Backlink ∞!

Please confirm your email address by clicking the link below:

${confirmationLink}

If you didn't create an account with us, please ignore this email.

Best regards,
The Backlink ∞ Team`,
            from: 'Backlink ∞ <support@backlinkoo.com>'
          }),
        });

        const result = await emailResponse.json();

        if (!emailResponse.ok || !result.success) {
          throw new Error(result.error || 'Failed to send email via Resend');
        }

        toast({
          title: "Confirmation email sent!",
          description: "We've sent you a confirmation email via our backup system. Please check your email and spam folder.",
        });
      } else {
        toast({
          title: "Confirmation email sent!",
          description: "We've sent you a new confirmation link. Please check your email.",
        });
      }

      setShowResendConfirmation(false);
    } catch (error: any) {
      console.error('Email sending error:', error);

      let errorMessage = 'Failed to send confirmation email. Please try again or contact support.';

      if (error && typeof error === 'object') {
        if (error.message) {
          errorMessage = error.message;
        } else if (error.error_description) {
          errorMessage = error.error_description;
        } else if (typeof error.toString === 'function') {
          errorMessage = error.toString();
        }
      } else if (typeof error === 'string') {
        errorMessage = error;
      }

      toast({
        title: "Failed to resend confirmation",
        description: errorMessage,
        variant: "destructive",
      });
    } finally {
      setIsLoading(false);
    }
  };

  return (
    <div className="min-h-screen bg-background flex items-center justify-center p-4">
      <div className="w-full max-w-md">
        {/* Back to Home Button and Debug Toggle */}
        <div className="mb-6 flex justify-between items-center">
          <Button
            variant="ghost"
            onClick={() => navigate('/')}
            className="flex items-center gap-2"
          >
            <ArrowLeft className="h-4 w-4" />
            Back to Home
          </Button>
          {window.location.hostname === 'localhost' && (
            <Button
              variant="ghost"
              size="sm"
              onClick={() => setShowDebugger(!showDebugger)}
              className="flex items-center gap-2"
            >
              <Bug className="h-4 w-4" />
              Debug
            </Button>
          )}
        </div>

        {/* Logo */}
        <div className="text-center mb-8">
          <div className="flex items-center justify-center gap-2 mb-2">
            <Infinity className="h-8 w-8 text-primary" />
            <h1 className="text-2xl font-bold text-foreground">Backlink</h1>
          </div>
          <p className="text-muted-foreground">Powerful SEO & Backlink Management</p>
        </div>

        <Card>
          <CardHeader className="text-center">
            <CardTitle>Welcome Back</CardTitle>
            <CardDescription>Sign in to your account or create a new one</CardDescription>
          </CardHeader>
          <CardContent>
            <Tabs defaultValue="login" className="w-full">
              <TabsList className="grid w-full grid-cols-2">
                <TabsTrigger value="login">Sign In</TabsTrigger>
                <TabsTrigger value="signup">Create Account</TabsTrigger>
              </TabsList>
              
              <TabsContent value="login">
                <form onSubmit={handleLogin} className="space-y-4">
                  <div className="space-y-2">
                    <Label htmlFor="login-email">Email</Label>
                    <Input
                      id="login-email"
                      type="email"
                      placeholder="your@email.com"
                      value={loginEmail}
                      onChange={(e) => setLoginEmail(e.target.value)}
                      required
                    />
                  </div>
                  <div className="space-y-2">
                    <Label htmlFor="login-password">Password</Label>
                    <div className="relative">
                      <Input
                        id="login-password"
                        type={showPassword ? "text" : "password"}
                        placeholder="••••••••"
                        value={loginPassword}
                        onChange={(e) => setLoginPassword(e.target.value)}
                        required
                      />
                      <Button
                        type="button"
                        variant="ghost"
                        size="icon"
                        className="absolute right-0 top-0 h-full px-3 py-2 hover:bg-transparent"
                        onClick={() => setShowPassword(!showPassword)}
                      >
                        {showPassword ? (
                          <EyeOff className="h-4 w-4" />
                        ) : (
                          <Eye className="h-4 w-4" />
                        )}
                      </Button>
                    </div>
                  </div>
                  <Button type="submit" className="w-full" disabled={isLoading}>
                    {isLoading ? "Signing in..." : "Sign In"}
                  </Button>

                  <div className="text-center">
                    <Button
                      type="button"
                      variant="link"
                      className="text-sm text-muted-foreground"
                      onClick={() => setShowForgotPassword(true)}
                    >
                      Forgot your password?
                    </Button>
                  </div>
                </form>

                {showForgotPassword && (
                  <div className="mt-4 p-4 border-2 border-blue-200 rounded-lg bg-blue-50">
                    <div className="flex items-center gap-2 text-sm text-blue-800 mb-3">
                      <Mail className="h-4 w-4" />
                      <span className="font-medium">Reset Password</span>
                    </div>
                    <p className="text-sm text-blue-700 mb-4">
                      Enter your email address and we'll send you a link to reset your password.
                    </p>
                    <div className="space-y-3">
                      <Input
                        type="email"
                        placeholder="your@email.com"
                        value={forgotPasswordEmail}
                        onChange={(e) => setForgotPasswordEmail(e.target.value)}
                      />
                      <div className="flex gap-2">
                        <Button
                          type="button"
                          variant="default"
                          className="flex-1 bg-blue-600 hover:bg-blue-700"
                          onClick={handleForgotPassword}
                          disabled={isLoading}
                        >
                          <Mail className="h-4 w-4 mr-2" />
                          {isLoading ? "Sending..." : "Send Reset Email"}
                        </Button>
                        <Button
                          type="button"
                          variant="outline"
                          onClick={() => {
                            setShowForgotPassword(false);
                            setForgotPasswordEmail("");
                          }}
                        >
                          Cancel
                        </Button>
                      </div>
                    </div>
                  </div>
                )}
              </TabsContent>
              
              <TabsContent value="signup">
                <form onSubmit={handleSignup} className="space-y-4">
                  <div className="space-y-2">
                    <Label htmlFor="first-name">First Name</Label>
                    <Input
                      id="first-name"
                      type="text"
                      placeholder="John"
                      value={firstName}
                      onChange={(e) => setFirstName(e.target.value)}
                      required
                    />
                  </div>
                  <div className="space-y-2">
                    <Label htmlFor="signup-email">Email</Label>
                    <Input
                      id="signup-email"
                      type="email"
                      placeholder="your@email.com"
                      value={email}
                      onChange={(e) => setEmail(e.target.value)}
                      required
                    />
                  </div>
                  <div className="space-y-2">
                    <Label htmlFor="signup-password">Password</Label>
                    <div className="relative">
                      <Input
                        id="signup-password"
                        type={showPassword ? "text" : "password"}
                        placeholder="••••••••"
                        value={password}
                        onChange={(e) => setPassword(e.target.value)}
                        required
                      />
                      <Button
                        type="button"
                        variant="ghost"
                        size="icon"
                        className="absolute right-0 top-0 h-full px-3 py-2 hover:bg-transparent"
                        onClick={() => setShowPassword(!showPassword)}
                      >
                        {showPassword ? (
                          <EyeOff className="h-4 w-4" />
                        ) : (
                          <Eye className="h-4 w-4" />
                        )}
                      </Button>
                    </div>
                  </div>
                  <div className="space-y-2">
                    <Label htmlFor="confirm-password">Confirm Password</Label>
                    <Input
                      id="confirm-password"
                      type="password"
                      placeholder="••••••••"
                      value={confirmPassword}
                      onChange={(e) => setConfirmPassword(e.target.value)}
                      required
                    />
                  </div>
                  <Button type="submit" className="w-full" disabled={isLoading}>
                    {isLoading ? "Creating account..." : "Create Account"}
                  </Button>
                  
                  {showResendConfirmation && (
                    <div className="mt-4 p-4 border-2 border-blue-200 rounded-lg bg-blue-50">
                      <div className="flex items-center gap-2 text-sm text-blue-800 mb-3">
                        <Mail className="h-4 w-4" />
                        <span className="font-medium">Account exists for: {resendEmail}</span>
                      </div>
                      <p className="text-sm text-blue-700 mb-4">
                        This email is already registered. If you haven't verified your account yet,
                        you can resend the confirmation email. Otherwise, try signing in.
                      </p>
                      <div className="space-y-2">
                        <Button
                          type="button"
                          variant="default"
                          className="w-full bg-blue-600 hover:bg-blue-700"
                          onClick={handleResendConfirmation}
                          disabled={isLoading}
                        >
                          <RefreshCw className="h-4 w-4 mr-2" />
                          {isLoading ? "Sending..." : "Resend Confirmation Email"}
                        </Button>
                        <Button
                          type="button"
                          variant="outline"
                          className="w-full"
                          onClick={() => {
                            setShowResendConfirmation(false);
                            setLoginEmail(resendEmail);
                            const loginTab = document.querySelector('[value="login"]') as HTMLElement;
                            if (loginTab) {
                              loginTab.click();
                            }
                          }}
                        >
                          Go to Sign In Instead
                        </Button>
                      </div>
                    </div>
                  )}
                  
                  <div className="flex items-center gap-2 text-sm text-muted-foreground">
                    <Mail className="h-4 w-4" />
                    <span>You'll receive a confirmation email to verify your account</span>
                  </div>
                </form>
              </TabsContent>
            </Tabs>
          </CardContent>
        </Card>

        {/* Debug Panel */}
        {showDebugger && (
          <div className="mt-6">
            <LoginDebugger />
          </div>
        )}
      </div>
    </div>
  );
};

export default Login;<|MERGE_RESOLUTION|>--- conflicted
+++ resolved
@@ -10,10 +10,9 @@
 import { supabase } from "@/integrations/supabase/client";
 import { ResendEmailService } from "@/services/resendEmailService";
 import { ProfileMigrationService } from "@/services/profileMigrationService";
-import LoginDebugger from "@/components/LoginDebugger";
 
 import { useNavigate } from "react-router-dom";
-import { Infinity, Eye, EyeOff, Mail, RefreshCw, ArrowLeft, Bug } from "lucide-react";
+import { Infinity, Eye, EyeOff, Mail, RefreshCw, ArrowLeft } from "lucide-react";
 
 const Login = () => {
   const [showPassword, setShowPassword] = useState(false);
@@ -26,12 +25,8 @@
   const [loginPassword, setLoginPassword] = useState("");
   const [showResendConfirmation, setShowResendConfirmation] = useState(false);
   const [resendEmail, setResendEmail] = useState("");
-<<<<<<< HEAD
   const [showForgotPassword, setShowForgotPassword] = useState(false);
   const [forgotPasswordEmail, setForgotPasswordEmail] = useState("");
-=======
-  const [showDebugger, setShowDebugger] = useState(false);
->>>>>>> 3ea8e0ad
   const { toast } = useToast();
   const { broadcastNewUser } = useGlobalNotifications();
   const navigate = useNavigate();
@@ -74,37 +69,22 @@
     e.preventDefault();
     setIsLoading(true);
 
-    console.log('🔑 Starting login process...');
-    console.log('Email:', loginEmail);
-    console.log('Password length:', loginPassword?.length);
-
     try {
       cleanupAuthState();
       try {
         await supabase.auth.signOut({ scope: 'global' });
       } catch (err) {
-        console.log('⚠️ Cleanup sign out failed (continuing):', err);
-      }
-
-      console.log('🔍 Attempting Supabase sign in...');
+        // Continue even if this fails
+      }
+
       const { data, error } = await supabase.auth.signInWithPassword({
         email: loginEmail,
         password: loginPassword,
       });
 
-      console.log('📊 Supabase response:', { data, error });
-
-      if (error) {
-        console.error('❌ Login error:', error);
-        throw error;
-      }
+      if (error) throw error;
 
       if (data.user) {
-        console.log('✅ User authenticated:', data.user.id, data.user.email);
-        console.log('📝 Session data:', data.session);
-
-        // Wait a moment for session to be properly stored
-        await new Promise(resolve => setTimeout(resolve, 100));
         // Ensure user has proper profile using migration service
         try {
           const migrationResult = await ProfileMigrationService.ensureUserProfile(
@@ -121,26 +101,10 @@
           console.warn('Profile migration error, but continuing login:', profileErr);
         }
 
-        // Verify session is properly stored before redirect
-        const { data: { session }, error: sessionError } = await supabase.auth.getSession();
-        console.log('📋 Post-login session check:', { session: !!session, error: sessionError });
-
-        if (!session) {
-          console.error('⚠️ No session found after login - this may cause redirect loop');
-          toast({
-            title: "Login Issue",
-            description: "Authentication succeeded but session not found. Please try again.",
-            variant: "destructive",
-          });
-          return;
-        }
-
         toast({
           title: "Welcome back!",
           description: "You have been successfully signed in.",
         });
-
-        console.log('🚀 Redirecting to dashboard...');
         window.location.href = '/dashboard';
       }
     } catch (error: any) {
@@ -411,7 +375,7 @@
           },
           body: JSON.stringify({
             to: resendEmail,
-            subject: 'Confirm Your Backlink ��� Account',
+            subject: 'Confirm Your Backlink ∞ Account',
             message: `Welcome to Backlink ∞!
 
 Please confirm your email address by clicking the link below:
@@ -474,8 +438,8 @@
   return (
     <div className="min-h-screen bg-background flex items-center justify-center p-4">
       <div className="w-full max-w-md">
-        {/* Back to Home Button and Debug Toggle */}
-        <div className="mb-6 flex justify-between items-center">
+        {/* Back to Home Button */}
+        <div className="mb-6">
           <Button
             variant="ghost"
             onClick={() => navigate('/')}
@@ -484,17 +448,6 @@
             <ArrowLeft className="h-4 w-4" />
             Back to Home
           </Button>
-          {window.location.hostname === 'localhost' && (
-            <Button
-              variant="ghost"
-              size="sm"
-              onClick={() => setShowDebugger(!showDebugger)}
-              className="flex items-center gap-2"
-            >
-              <Bug className="h-4 w-4" />
-              Debug
-            </Button>
-          )}
         </div>
 
         {/* Logo */}
@@ -730,16 +683,9 @@
             </Tabs>
           </CardContent>
         </Card>
-
-        {/* Debug Panel */}
-        {showDebugger && (
-          <div className="mt-6">
-            <LoginDebugger />
-          </div>
-        )}
       </div>
     </div>
   );
-};
-
-export default Login;+  );
+  
+  export default Login;