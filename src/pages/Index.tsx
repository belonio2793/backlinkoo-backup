import { useState, useEffect } from "react";
import { Button } from "@/components/ui/button";
import { Card, CardContent, CardHeader, CardTitle } from "@/components/ui/card";
import { Badge } from "@/components/ui/badge";
import { 
  Infinity, 
  TrendingUp, 
  Shield, 
  Globe, 
  Search,
  Link,
  BarChart3,
  CheckCircle,
  CreditCard,
  ArrowRight,
  Users,
  Target,
  Zap,
  Sparkles
} from "lucide-react";
import { useNavigate } from "react-router-dom";
import { PricingModal } from "@/components/PricingModal";

import { AnimatedHeadline } from "@/components/AnimatedHeadline";
import { HomepageBlogGenerator } from "@/components/HomepageBlogGenerator";
import { ProductionBlogGenerator } from "@/components/ProductionBlogGenerator";
import { GlobalBlogGenerator } from "@/components/GlobalBlogGenerator";
import { OpenAIGenerator } from "@/components/OpenAIGenerator";
import { BlogForm } from "@/components/blog/BlogForm";


import { supabase } from "@/integrations/supabase/client";
import type { User } from '@supabase/supabase-js';
import { Footer } from "@/components/Footer";
import { useToast } from "@/hooks/use-toast";
import { AuthService } from "@/services/authService";

import { LoginModal } from "@/components/LoginModal";
import { InlineAuthForm } from "@/components/InlineAuthForm";
import { TrialConversionBanner } from "@/components/TrialConversionBanner";
import { QuickTrialUpgrade } from "@/components/QuickTrialUpgrade";
import { TrialConversionService } from "@/services/trialConversionService";



const Index = () => {
  const navigate = useNavigate();
  const { toast } = useToast();

  const [pricingModalOpen, setPricingModalOpen] = useState(false);
  const [user, setUser] = useState<User | null>(null);
  const [authChecked, setAuthChecked] = useState(false);
  const [selectedPlan, setSelectedPlan] = useState<'starter_100' | 'starter_200' | 'starter_300'>('starter_200');
  const [customCredits, setCustomCredits] = useState<number>(0);
  const [isCustomPackage, setIsCustomPackage] = useState(false);
  const [showLoginModal, setShowLoginModal] = useState(false);
  const [loginModalTab, setLoginModalTab] = useState<"login" | "signup">("login");

  const [useProductionGenerator, setUseProductionGenerator] = useState(false);
  const [showTrialUpgrade, setShowTrialUpgrade] = useState(false);
  const [showInlineAuth, setShowInlineAuth] = useState(false);

  // Check URL parameters for trial upgrade and track page view
  useEffect(() => {
    const urlParams = new URLSearchParams(window.location.search);
    if (urlParams.get('upgrade') === 'trial') {
      setShowTrialUpgrade(true);
      setShowInlineAuth(true);
    }
  }, []);

  // Check for authenticated user on component mount
  useEffect(() => {
    // Get initial session with faster timeout
    const getInitialSession = async () => {
      try {
        const { data: { user } } = await supabase.auth.getUser();
        setUser(user);
      } catch (error) {
        setUser(null);
      } finally {
        setAuthChecked(true);
      }
    };

    getInitialSession();

    // Fallback timeout to prevent indefinite loading state
    const fallbackTimeout = setTimeout(() => {
      if (!authChecked) {
        console.log('Index page - Auth check timeout, forcing authChecked = true');
        setAuthChecked(true);
      }
    }, 3000); // 3 second timeout

    // Listen for auth state changes
    const { data: { subscription } } = supabase.auth.onAuthStateChange((event, session) => {
      console.log('Index page - Auth state changed:', { event, hasUser: !!session?.user, userId: session?.user?.id });
      setUser(session?.user ?? null);
      if (!authChecked) {
        setAuthChecked(true);
      }
    });

    return () => {
      subscription.unsubscribe();
      clearTimeout(fallbackTimeout);
    };
  }, [authChecked]);

  const handleSignOut = async () => {
    try {
      console.log('🚪 Home page: Signing out user...');

      // Clear user state immediately for better UX
      setUser(null);

      // Do actual sign out using direct Supabase call for reliability
      const { error } = await supabase.auth.signOut({ scope: 'global' });

      if (error) {
        console.error('🚪 Sign out error:', error);
      } else {
        console.log('🚪 Sign out successful');
      }

      // Force page refresh after sign out completes
      window.location.reload();

    } catch (error) {
      console.error('Home page sign out error:', error);

      // Still clear user state and refresh even if sign out fails
      setUser(null);
      window.location.reload();
    }
  };

  const headlineVariations = [
    "Enterprise Backlinks",
    "Authority Links",
    "Full User & Client Controls",
    "Industry Leading Tools",
    "Competitive Intelligence",
    "Real Time Tracking",
    "Advanced Keyword Research Tools",
    "Low Outbound Links (OBL)",
    "Unique C-Class IP Addresses",
    "High Indexing Rate",
    "SERP Monitoring",
    "High-DA Networks",
    "Permanent Links",
    "Strategic Placements",
    "Editorial Links",
    "Private Blog Networks",
    "Contextual Authority"
  ];

  const pricingPlans = [
    {
      id: 'starter_100' as const,
      name: 'Starter 100',
      credits: 100,
      price: 70,
      pricePerLink: 0.70,
      description: 'Perfect for testing our platform',
      features: [
        'High DA backlinks',
        'Competitive analysis',
        'Real-time reporting',
        'Campaign management'
      ]
    },
    {
      id: 'starter_200' as const,
      name: 'Starter 200',
      credits: 200,
      price: 140,
      pricePerLink: 0.70,
      description: 'Most popular starting package',
      features: [
        'High DA backlinks',
        'Advanced analytics',
        'Priority support',
        'Campaign optimization'
      ],
      popular: true
    },
    {
      id: 'starter_300' as const,
      name: 'Starter 300',
      credits: 300,
      price: 210,
      pricePerLink: 0.70,
      description: 'Maximum starter value',
      features: [
        'High DA backlinks',
        'Full feature access',
        'Dedicated support',
        'Custom reporting'
      ]
    }
  ];

  const handleGetStarted = (planId: 'starter_100' | 'starter_200' | 'starter_300' | 'custom') => {


    if (planId === 'custom') {
      setIsCustomPackage(true);
    } else {
      setIsCustomPackage(false);
      setSelectedPlan(planId as 'starter_100' | 'starter_200' | 'starter_300');
    }

    setPricingModalOpen(true);
  };

  const stats = [
    { value: "High Quality", label: "Link Quality", description: "Premium domain sources" },
    { value: "Tracked", label: "Results", description: "Monitored performance" }
  ];

  const features = [
    {
      icon: Target,
      title: "Precision Targeting",
      description: "Intelligent competitor analysis and strategic link placement for maximum ranking impact."
    },
    {
      icon: Zap,
      title: "Rapid Deployment",
      description: "Campaign setup and execution in minutes, not weeks. Start seeing results immediately."
    },
    {
      icon: Shield,
      title: "Enterprise Security",
      description: "Bank-level security with comprehensive audit trails and compliance reporting."
    },
    {
      icon: BarChart3,
      title: "Advanced Analytics",
      description: "Real-time performance metrics with predictive ranking intelligence."
    }
  ];

  return (
    <div className="min-h-screen bg-background font-light">
      {/* Header */}
      <header className="border-b border-border/50 bg-background/80 backdrop-blur-sm sticky top-0 z-50">
        <div className="container mx-auto px-6 py-4">
          <div className="flex items-center justify-between">
            <div className="flex items-center gap-3 cursor-pointer" onClick={() => navigate('/')}>
              <Infinity className="h-7 w-7 text-primary" />
              <h1 className="text-2xl font-semibold tracking-tight text-foreground">Backlink</h1>
            </div>
            <div className="flex items-center gap-4">

              {!authChecked ? (
                <div className="w-24 h-9 bg-gray-200 animate-pulse rounded"></div>
              ) : user ? (
                <>
                  <Button
                    onClick={() => navigate("/dashboard")}
                    className="bg-transparent hover:bg-blue-50/50 border border-blue-200/60 text-blue-700 hover:text-blue-800 hover:border-blue-300/80 transition-all duration-200 font-medium px-6 py-2 backdrop-blur-sm shadow-sm hover:shadow-md"
                  >
                    Dashboard
                  </Button>
                  <Button
                    onClick={(e) => {
                      e.preventDefault();
                      e.stopPropagation();
                      console.log('🚪 Sign out button clicked on home page');
                      handleSignOut();
                    }}
                    className="bg-transparent hover:bg-red-50/50 border border-red-200/60 text-red-600 hover:text-red-700 hover:border-red-300/80 transition-all duration-200 font-medium px-6 py-2 backdrop-blur-sm shadow-sm hover:shadow-md"
                    type="button"
                  >
                    Sign Out
                  </Button>
                </>
              ) : (
                <>
                  {/* Show trial upgrade button if user has trial posts */}
                  {TrialConversionService.hasConvertibleTrialPosts() ? (
                    <>
                      <QuickTrialUpgrade
                        onSuccess={(user) => {
                          setUser(user);
                          navigate('/dashboard');
                        }}
                        variant="default"
                        size="sm"
                        className="bg-amber-600 hover:bg-amber-700 text-white"
                      />
                      <Button variant="ghost" onClick={() => {
                        setLoginModalTab("login");
                        setShowLoginModal(true);
                      }} className="font-medium">
                        Sign In
                      </Button>
                    </>
                  ) : (
                    <>
                      <Button variant="ghost" onClick={() => {
                        console.log('Sign In button clicked');
                        setLoginModalTab("login");
                        setShowLoginModal(true);
                      }} className="font-medium">
                        Sign In
                      </Button>

                      <Button onClick={() => {
                        console.log('Get Started button clicked');
                        setLoginModalTab("signup");
                        setShowLoginModal(true);
                      }} className="font-medium">
                        Create Account
                      </Button>
                    </>
                  )}
                </>
              )}
            </div>
          </div>
        </div>
      </header>

      {/* Free Blog Generator - Top Feature */}
      <section id="blog-generator" className="py-24 px-6 bg-gradient-to-br from-slate-50 to-blue-50/30">
        <div className="container mx-auto">
          {/* Optional: Advanced Generator Toggle (Hidden by default) */}




          {/* Generator */}
          <div className="max-w-4xl mx-auto">
            <BlogForm
              onContentGenerated={(blogPost) => {
                setUser(user); // Refresh state
                toast({
                  title: "Success! 🎉",
                  description: `Your blog post "${blogPost.title}" is now live at ${blogPost.blogUrl}`,
                });
                // Navigate to blog section after a short delay to show the new post
                setTimeout(() => {
                  navigate('/blog');
                }, 2000);
              }}
            />
          </div>
        </div>
      </section>



      {/* Trial Conversion Section */}
      {showTrialUpgrade && (
        <section className="py-12 px-6 bg-gradient-to-br from-amber-50 to-orange-50">
          <div className="container mx-auto max-w-4xl">
            <TrialConversionBanner
              onUpgrade={() => {
                setShowInlineAuth(true);
                document.getElementById('inline-auth')?.scrollIntoView({ behavior: 'smooth' });
              }}
              className="mb-8"
            />
          </div>
        </section>
      )}

      {/* Inline Authentication Section - Show for guests or trial upgrades */}
      {(!user && authChecked) || showInlineAuth ? (
        <section className="py-16 px-6 bg-gradient-to-br from-blue-50 to-indigo-50" id="inline-auth">
          <div className="container mx-auto max-w-6xl">
            <div className="grid grid-cols-1 lg:grid-cols-2 gap-12 items-center">
              {/* Left side - Value proposition */}
              <div>
                <h2 className="text-3xl md:text-4xl font-light mb-6 tracking-tight">
                  {showTrialUpgrade ? "Upgrade Your Trial" : "Start Building Authority Today"}
                </h2>
                <p className="text-xl text-muted-foreground mb-8 leading-relaxed font-light">
                  {showTrialUpgrade
                    ? "Convert your trial backlinks to permanent ones and unlock the full power of our platform."
                    : "Join thousands of professionals who trust our platform for their most important SEO campaigns."
                  }
                </p>

                <div className="space-y-4 mb-8">
                  <div className="flex items-center gap-3">
                    <CheckCircle className="h-5 w-5 text-primary" />
                    <span className="font-light">
                      {showTrialUpgrade ? "Permanent backlinks (no expiration)" : "High-authority backlinks"}
                    </span>
                  </div>
                  <div className="flex items-center gap-3">
                    <CheckCircle className="h-5 w-5 text-primary" />
                    <span className="font-light">
                      {showTrialUpgrade ? "Advanced analytics & reporting" : "Real-time campaign tracking"}
                    </span>
                  </div>
                  <div className="flex items-center gap-3">
                    <CheckCircle className="h-5 w-5 text-primary" />
                    <span className="font-light">
                      {showTrialUpgrade ? "Priority support & consultation" : "Competitive analysis tools"}
                    </span>
                  </div>
                  <div className="flex items-center gap-3">
                    <CheckCircle className="h-5 w-5 text-primary" />
                    <span className="font-light">
                      {showTrialUpgrade ? "Campaign management tools" : "Quality assurance"}
                    </span>
                  </div>
                </div>

                {/* Trust indicators */}
                <div className="grid grid-cols-3 gap-4 text-center">
                  <div>
                    <div className="text-2xl font-semibold text-primary mb-1">Growing</div>
                    <div className="text-sm text-muted-foreground">User Base</div>
                  </div>
                  <div>
                    <div className="text-2xl font-semibold text-primary mb-1">High</div>
                    <div className="text-sm text-muted-foreground">Success Rate</div>
                  </div>
                  <div>
                    <div className="text-2xl font-semibold text-primary mb-1">Rated</div>
                    <div className="text-sm text-muted-foreground">User Reviews</div>
                  </div>
                </div>
              </div>

              {/* Right side - Inline auth form */}
              <div>
                <InlineAuthForm
                  onAuthSuccess={(user) => {
                    setUser(user);
                    setShowInlineAuth(false);
                    navigate('/dashboard');
                  }}
                  onTrialConversion={() => {
                    // Handle trial conversion logic
                    navigate('/login?upgrade=trial');
                  }}
                  showTrialUpgrade={showTrialUpgrade}
                />
              </div>
            </div>
          </div>
        </section>
      ) : null}

      {/* Hero Section */}
      <section 
        className="relative py-32 px-6 bg-white"
        style={{ backgroundColor: '#ffffff' }}
      >
        <div className="container mx-auto text-center relative z-10">
          <Badge variant="outline" className="mb-8 bg-gray-100 border-gray-300 text-gray-900 font-mono text-xs px-4 py-2">
            THE NUMBER ONE PLACE TO BUY BACKLINKS
          </Badge>
          
          <AnimatedHeadline
            baseText="Professional SEO with"
            animatedTexts={headlineVariations}
            className="text-5xl md:text-7xl font-light mb-8 text-gray-900 tracking-tight"
          />
          
          <p className="text-xl md:text-2xl text-gray-700 mb-6 max-w-4xl mx-auto leading-relaxed font-light">
            The backlink platform that SEO professionals rely on for consistent, measurable results.
          </p>
          
          <p className="text-lg text-gray-600 mb-12 font-medium max-w-3xl mx-auto">
            High-authority links • Competitive intelligence
          </p>
          
          <div className="flex flex-col sm:flex-row items-center justify-center gap-6 mb-12">
            <Button
              size="lg"
              className="text-base px-8 py-6 font-medium"
              onClick={() => handleGetStarted('starter_200')}
            >
              Start Campaign
              <ArrowRight className="ml-2 h-4 w-4" />
            </Button>
            <Button
              variant="outline"
              size="lg"
              className="text-base px-8 py-6 font-medium"
              onClick={() => document.getElementById('pricing')?.scrollIntoView({ behavior: 'smooth' })}
            >
              View Pricing
            </Button>
          </div>



          {/* Stats Grid */}
          <div className="grid grid-cols-2 gap-8 max-w-2xl mx-auto">
            {stats.map((stat, index) => (
              <div key={index} className="text-center">
                <div className="text-3xl md:text-4xl font-semibold text-gray-900 mb-2">{stat.value}</div>
                <div className="text-sm font-medium text-gray-700 mb-1">{stat.label}</div>
                <div className="text-xs text-gray-500">{stat.description}</div>
              </div>
            ))}
          </div>
        </div>
      </section>

      {/* Features Grid */}
      <section className="py-24 px-6 bg-muted/30">
        <div className="container mx-auto">
          <div className="text-center mb-16">
            <h2 className="text-4xl md:text-5xl font-light mb-6 tracking-tight">Why Professionals Choose Us</h2>
            <p className="text-xl text-muted-foreground max-w-3xl mx-auto leading-relaxed font-light">
              We provide the infrastructure and intelligence that SEO teams need to deliver consistent results at scale.
            </p>
          </div>
          
          <div className="grid grid-cols-1 md:grid-cols-2 lg:grid-cols-4 gap-8">
            {features.map((feature, index) => (
              <Card key={index} className="p-8 text-center border-0 bg-background shadow-sm hover:shadow-md transition-all">
                <feature.icon className="h-12 w-12 text-primary mx-auto mb-6" />
                <h3 className="text-xl font-semibold mb-4">{feature.title}</h3>
                <p className="text-muted-foreground leading-relaxed font-light">
                  {feature.description}
                </p>
              </Card>
            ))}
          </div>
        </div>
      </section>

      {/* Service Sections */}
      <section className="py-20 px-6">
        <div className="container mx-auto space-y-32">
          
          {/* Dashboard Overview */}
          <div className="grid grid-cols-1 lg:grid-cols-2 gap-16 items-center">
            <div>
              <Badge variant="outline" className="mb-6 bg-blue-50 text-blue-600 border-blue-200 font-mono text-xs">
                DASHBOARD OVERVIEW
              </Badge>
              <h2 className="text-4xl font-light mb-6 tracking-tight">Command Center</h2>
              <p className="text-xl text-muted-foreground mb-8 leading-relaxed font-light">
                Comprehensive campaign management with real-time performance metrics and competitive intelligence.
              </p>
              <ul className="space-y-4 mb-8">
                <li className="flex items-center gap-3">
                  <CheckCircle className="h-5 w-5 text-primary" />
                  <span className="font-light">Real-time campaign tracking</span>
                </li>
                <li className="flex items-center gap-3">
                  <CheckCircle className="h-5 w-5 text-primary" />
                  <span className="font-light">Competitive analysis</span>
                </li>
                <li className="flex items-center gap-3">
                  <CheckCircle className="h-5 w-5 text-primary" />
                  <span className="font-light">ROI calculations</span>
                </li>
              </ul>
              <Button onClick={() => navigate("/login")} className="font-medium">
                Explore Dashboard
                <ArrowRight className="ml-2 h-4 w-4" />
              </Button>
            </div>
            <div className="bg-gradient-to-br from-blue-500/5 to-primary/5 p-12 rounded-2xl">
              <BarChart3 className="h-32 w-32 text-primary mx-auto" />
            </div>
          </div>

          {/* Campaign Management */}
          <div className="grid grid-cols-1 lg:grid-cols-2 gap-16 items-center">
            <div className="bg-gradient-to-br from-green-500/5 to-primary/5 p-12 rounded-2xl order-2 lg:order-1">
              <TrendingUp className="h-32 w-32 text-primary mx-auto" />
            </div>
            <div className="order-1 lg:order-2">
              <Badge variant="outline" className="mb-6 bg-green-50 text-green-600 border-green-200 font-mono text-xs">
                CAMPAIGN MANAGEMENT
              </Badge>
              <h2 className="text-4xl font-light mb-6 tracking-tight">Automated Excellence</h2>
              <p className="text-xl text-muted-foreground mb-8 leading-relaxed font-light">
                Create and deploy sophisticated backlink campaigns in minutes with intelligent optimization.
              </p>
              <ul className="space-y-4 mb-8">
                <li className="flex items-center gap-3">
                  <CheckCircle className="h-5 w-5 text-primary" />
                  <span className="font-light">Advanced optimization</span>
                </li>
                <li className="flex items-center gap-3">
                  <CheckCircle className="h-5 w-5 text-primary" />
                  <span className="font-light">Automatic competitor analysis</span>
                </li>
                <li className="flex items-center gap-3">
                  <CheckCircle className="h-5 w-5 text-primary" />
                  <span className="font-light">Smart budget allocation</span>
                </li>
              </ul>
              <Button onClick={() => navigate("/login")} className="font-medium">
                Launch Campaign
                <ArrowRight className="ml-2 h-4 w-4" />
              </Button>
            </div>
          </div>

          {/* Keyword Research */}
          <div className="grid grid-cols-1 lg:grid-cols-2 gap-16 items-center">
            <div>
              <Badge variant="outline" className="mb-6 bg-purple-50 text-purple-600 border-purple-200 font-mono text-xs">
                KEYWORD RESEARCH
              </Badge>
              <h2 className="text-4xl font-light mb-6 tracking-tight">Intelligence Engine</h2>
              <p className="text-xl text-muted-foreground mb-8 leading-relaxed font-light">
                Advanced keyword research powered by direct Google API integration for the most accurate data.
              </p>
              <ul className="space-y-4 mb-8">
                <li className="flex items-center gap-3">
                  <CheckCircle className="h-5 w-5 text-primary" />
                  <span className="font-light">Direct Google API access</span>
                </li>
                <li className="flex items-center gap-3">
                  <CheckCircle className="h-5 w-5 text-primary" />
                  <span className="font-light">Competitor keyword analysis</span>
                </li>
                <li className="flex items-center gap-3">
                  <CheckCircle className="h-5 w-5 text-primary" />
                  <span className="font-light">Search intent classification</span>
                </li>
              </ul>
              <Button onClick={() => navigate("/login")} className="font-medium">
                Research Keywords
                <ArrowRight className="ml-2 h-4 w-4" />
              </Button>
            </div>
            <div className="bg-gradient-to-br from-purple-500/5 to-primary/5 p-12 rounded-2xl">
              <Search className="h-32 w-32 text-primary mx-auto" />
            </div>
          </div>

          {/* Rankings */}
          <div className="grid grid-cols-1 lg:grid-cols-2 gap-16 items-center">
            <div className="bg-gradient-to-br from-orange-500/5 to-primary/5 p-12 rounded-2xl order-2 lg:order-1">
              <BarChart3 className="h-32 w-32 text-primary mx-auto" />
            </div>
            <div className="order-1 lg:order-2">
              <Badge variant="outline" className="mb-6 bg-orange-50 text-orange-600 border-orange-200 font-mono text-xs">
                RANKING TRACKER
              </Badge>
              <h2 className="text-4xl font-light mb-6 tracking-tight">Performance Monitor</h2>
              <p className="text-xl text-muted-foreground mb-8 leading-relaxed font-light">
                Track keyword rankings across Google and Bing with precision monitoring and instant alerts.
              </p>
              <ul className="space-y-4 mb-8">
                <li className="flex items-center gap-3">
                  <CheckCircle className="h-5 w-5 text-primary" />
                  <span className="font-light">Real-time rank tracking</span>
                </li>
                <li className="flex items-center gap-3">
                  <CheckCircle className="h-5 w-5 text-primary" />
                  <span className="font-light">SERP feature monitoring</span>
                </li>
                <li className="flex items-center gap-3">
                  <CheckCircle className="h-5 w-5 text-primary" />
                  <span className="font-light">Competitor surveillance</span>
                </li>
              </ul>
              <Button onClick={() => navigate("/login")} className="font-medium">
                Track Rankings
                <ArrowRight className="ml-2 h-4 w-4" />
              </Button>
            </div>
          </div>

          {/* Backlink Verification */}
          <div className="grid grid-cols-1 lg:grid-cols-2 gap-16 items-center">
            <div>
              <Badge variant="outline" className="mb-6 bg-green-50 text-green-600 border-green-200 font-mono text-xs">
                VERIFICATION TOOL
              </Badge>
              <h2 className="text-4xl font-light mb-6 tracking-tight">Link Verification Reports</h2>
              <p className="text-xl text-muted-foreground mb-8 leading-relaxed font-light">
                Generate professional backlink verification reports for clients with domain authority metrics and anchor text analysis.
              </p>
              <ul className="space-y-4 mb-8">
                <li className="flex items-center gap-3">
                  <CheckCircle className="h-5 w-5 text-primary" />
                  <span className="font-light">Anchor text verification</span>
                </li>
                <li className="flex items-center gap-3">
                  <CheckCircle className="h-5 w-5 text-primary" />
                  <span className="font-light">Domain & page authority metrics</span>
                </li>
                <li className="flex items-center gap-3">
                  <CheckCircle className="h-5 w-5 text-primary" />
                  <span className="font-light">Public shareable reports</span>
                </li>
                <li className="flex items-center gap-3">
                  <CheckCircle className="h-5 w-5 text-primary" />
                  <span className="font-light">Client-ready presentation</span>
                </li>
              </ul>
              <Button onClick={() => navigate("/backlink-report")} className="font-medium">
                Create Report
                <ArrowRight className="ml-2 h-4 w-4" />
              </Button>
            </div>
            <div className="bg-gradient-to-br from-green-500/5 to-primary/5 p-12 rounded-2xl">
              <BarChart3 className="h-32 w-32 text-primary mx-auto" />
            </div>
          </div>

          {/* Community */}
          <div className="grid grid-cols-1 lg:grid-cols-2 gap-16 items-center">
            <div className="bg-gradient-to-br from-pink-500/5 to-primary/5 p-12 rounded-2xl order-2 lg:order-1">
              <Users className="h-32 w-32 text-primary mx-auto" />
            </div>
            <div className="order-1 lg:order-2">
              <Badge variant="outline" className="mb-6 bg-pink-50 text-pink-600 border-pink-200 font-mono text-xs">
                GLOBAL NETWORK
              </Badge>
              <h2 className="text-4xl font-light mb-6 tracking-tight">Professional Community</h2>
              <p className="text-xl text-muted-foreground mb-8 leading-relaxed font-light">
                Join thousands of SEO professionals who trust our platform for their most important campaigns.
              </p>
              <ul className="space-y-4 mb-8">
                <li className="flex items-center gap-3">
                  <CheckCircle className="h-5 w-5 text-primary" />
                  <span className="font-light">Real-time campaign insights</span>
                </li>
                <li className="flex items-center gap-3">
                  <CheckCircle className="h-5 w-5 text-primary" />
                  <span className="font-light">Industry benchmarks</span>
                </li>
                <li className="flex items-center gap-3">
                  <CheckCircle className="h-5 w-5 text-primary" />
                  <span className="font-light">Best practice sharing</span>
                </li>
              </ul>
              <Button onClick={() => navigate("/login")} className="font-medium">
                Join Community
                <ArrowRight className="ml-2 h-4 w-4" />
              </Button>
            </div>
          </div>
        </div>
      </section>

      {/* Pricing Section */}
      <section 
        id="pricing" 
        className="relative py-24 px-6 bg-white"
        style={{ backgroundColor: '#ffffff' }}
      >
        <div className="container mx-auto relative z-10">
          <div className="text-center mb-16">
            <h2 className="text-4xl md:text-5xl font-light mb-6 tracking-tight text-gray-900">Starter Packages</h2>
            <p className="text-xl text-gray-700 max-w-3xl mx-auto leading-relaxed font-light">
              Begin your journey with our proven backlink platform. All starter packages include full access to our professional tools.
            </p>
          </div>

          <div className="grid grid-cols-1 md:grid-cols-3 gap-8 max-w-5xl mx-auto">
            {pricingPlans.map((plan) => (
              <Card 
                key={plan.id} 
                className={`p-8 text-center border-0 shadow-lg hover:shadow-xl transition-all relative bg-white`}
              >
                {plan.popular && (
                  <Badge className="absolute -top-3 left-1/2 transform -translate-x-1/2 bg-gray-100 text-primary font-mono text-xs">
                    MOST POPULAR
                  </Badge>
                )}
                
                <CardHeader className="pb-6">
                  <CardTitle className="text-2xl font-semibold mb-2 text-gray-900">{plan.name}</CardTitle>
                  <div className="text-4xl font-light mb-2 text-gray-900">
                    <span className="text-2xl font-mono">$</span>{plan.price}
                  </div>
                  <div className="text-sm text-gray-500 font-mono">
                    ${plan.pricePerLink} per link
                  </div>
                  <p className="text-gray-600 font-light">{plan.description}</p>
                </CardHeader>
                
                <CardContent className="space-y-6">
                  <div className="text-3xl font-semibold text-gray-900 mb-4">
                    {plan.credits} Credits
                  </div>
                  
                  <ul className="space-y-3 text-left">
                    {plan.features.map((feature, index) => (
                      <li key={index} className="flex items-center gap-3">
                        <CheckCircle className="h-4 w-4 text-primary shrink-0" />
                        <span className="font-light text-gray-700">{feature}</span>
                      </li>
                    ))}
                  </ul>
                  
                  <Button 
                    className={`w-full font-medium ${plan.popular ? 'bg-primary text-white hover:bg-primary/90' : 'bg-gray-100 text-gray-900 hover:bg-gray-200'}`}
                    variant={plan.popular ? 'default' : 'outline'}
                    onClick={() => handleGetStarted(plan.id)}
                  >
                    Get Started
                  </Button>
                </CardContent>
              </Card>
            ))}
          </div>

          {/* Custom Credit Purchase */}
          <div className="mt-16 max-w-md mx-auto">
            <Card className="p-8 text-center border-2 border-primary shadow-xl bg-gradient-to-br from-primary/5 to-blue-50">
              <CardHeader className="pb-6">
                <CardTitle className="text-2xl font-semibold mb-2 text-gray-900">Custom Package</CardTitle>
                <p className="text-gray-600 font-light">Choose your exact credit amount</p>
              </CardHeader>

              <CardContent className="space-y-6">
                <div>
                  <label className="block text-sm font-medium text-gray-700 mb-2">
                    Number of Credits
                  </label>
                  <input
                    type="number"
                    min="1"
                    max="10000"
                    value={customCredits || ''}
                    placeholder="Enter credits (min: 1)"
                    className="w-full p-3 border border-gray-300 rounded-lg focus:outline-none focus:ring-2 focus:ring-primary focus:border-transparent transition-colors text-center text-lg font-semibold"
                    onChange={(e) => {
                      const credits = parseInt(e.target.value) || 0;
                      setCustomCredits(credits);
                    }}
                  />
                </div>

                <div className="text-center">
                  <div className="text-3xl font-semibold text-gray-900 mb-2">
                    <span className="text-xl font-mono">Total: </span>
                    <span>${customCredits > 0 ? (customCredits * 0.70).toFixed(2) : '0.00'}</span>
                  </div>
                  <div className="text-sm text-gray-500 font-mono">
                    $0.70 per credit
                  </div>
                </div>

                <Button
                  className="w-full font-medium bg-primary text-white hover:bg-primary/90"
                  disabled={customCredits < 1}
                  onClick={() => {
                    if (customCredits >= 1) {
                      handleGetStarted('custom');
                    } else {
                      toast({
                        title: 'Invalid Credit Amount',
                        description: 'Please enter at least 1 credit to proceed.',
                        variant: 'destructive'
                      });
                    }
                  }}
                >
                  Purchase Custom Package
                </Button>
              </CardContent>
            </Card>
          </div>

          <div className="text-center mt-12">
            <p className="text-gray-600 font-light">
              Need enterprise pricing? <Button variant="link" className="p-0 text-gray-900 font-medium hover:text-gray-700"><a href="mailto:support@backlinkoo.com">Contact us</a></Button> for volume discounts.
            </p>
          </div>
        </div>
      </section>

      {/* Blog Showcase Section */}
      <section className="py-24 px-6 bg-gradient-to-br from-slate-50 via-white to-blue-50/30">
        <div className="container mx-auto">
          <div className="text-center mb-16">
            <Badge variant="outline" className="mb-6 bg-blue-50 text-blue-600 border-blue-200 font-mono text-xs">
              EXPERT CONTENT
            </Badge>
            <h2 className="text-4xl md:text-5xl font-light mb-6 tracking-tight text-gray-900">
              Explore Our AI Blog
            </h2>
            <p className="text-xl text-gray-600 mb-8 max-w-3xl mx-auto leading-relaxed font-light">
              Discover high-quality, AI-generated content designed to boost SEO rankings with contextual backlinks.
              See the power of our content generation system in action.
            </p>
          </div>

          <div className="grid grid-cols-1 lg:grid-cols-2 gap-16 items-center mb-16">
            <div>
              <h3 className="text-3xl font-light mb-6 tracking-tight">World-Class Publishing Platform</h3>
              <p className="text-lg text-gray-600 mb-8 leading-relaxed font-light">
                Our AI blog showcases the same high-quality content generation technology that powers your backlink campaigns.
                Every post is optimized for SEO and includes contextual links for maximum ranking impact.
              </p>
              <ul className="space-y-4 mb-8">
                <li className="flex items-center gap-3">
                  <CheckCircle className="h-5 w-5 text-primary" />
                  <span className="font-light">GPT-3.5 Turbo powered content generation</span>
                </li>
                <li className="flex items-center gap-3">
                  <CheckCircle className="h-5 w-5 text-primary" />
                  <span className="font-light">SEO-optimized article structure</span>
                </li>
                <li className="flex items-center gap-3">
                  <CheckCircle className="h-5 w-5 text-primary" />
                  <span className="font-light">Natural contextual backlinks</span>
                </li>
                <li className="flex items-center gap-3">
                  <CheckCircle className="h-5 w-5 text-primary" />
                  <span className="font-light">Instant publishing & sharing</span>
                </li>
              </ul>
              <div className="flex gap-4">
                <Button onClick={() => navigate("/blog")} className="font-medium">
                  <Sparkles className="mr-2 h-4 w-4" />
                  Explore Blog
                </Button>
                <Button onClick={() => {
                  // Scroll to blog creation form
                  document.getElementById('blog-generator')?.scrollIntoView({ behavior: 'smooth' });
                }} variant="outline" className="font-medium">
                  Create Content
                  <ArrowRight className="ml-2 h-4 w-4" />
                </Button>
              </div>
            </div>
            <div className="bg-gradient-to-br from-blue-500/5 to-purple-500/5 p-12 rounded-2xl">
              <div className="space-y-6">
                <div className="bg-white rounded-xl p-6 shadow-lg">
                  <div className="flex items-center gap-3 mb-3">
                    <div className="w-8 h-8 bg-gradient-to-r from-blue-500 to-purple-500 rounded-full flex items-center justify-center">
                      <Sparkles className="h-4 w-4 text-white" />
                    </div>
                    <div className="text-sm font-medium text-gray-600">AI Assistant</div>
                  </div>
                  <h4 className="font-semibold text-gray-900 mb-2">The Ultimate Guide to Modern SEO</h4>
                  <p className="text-sm text-gray-600 mb-3">Learn advanced SEO strategies that actually work in 2024...</p>
                  <div className="flex items-center gap-4 text-xs text-gray-500">
                    <span>5 min read</span>
                    <span>SEO Score: 95/100</span>
                    <span>324 views</span>
                  </div>
                </div>
                <div className="bg-white rounded-xl p-6 shadow-lg">
                  <div className="flex items-center gap-3 mb-3">
                    <div className="w-8 h-8 bg-gradient-to-r from-green-500 to-emerald-500 rounded-full flex items-center justify-center">
                      <TrendingUp className="h-4 w-4 text-white" />
                    </div>
                    <div className="text-sm font-medium text-gray-600">AI Generated</div>
                  </div>
                  <h4 className="font-semibold text-gray-900 mb-2">Content Marketing Trends 2024</h4>
                  <p className="text-sm text-gray-600 mb-3">Discover the latest content marketing strategies...</p>
                  <div className="flex items-center gap-4 text-xs text-gray-500">
                    <span>7 min read</span>
                    <span>SEO Score: 88/100</span>
                    <span>189 views</span>
                  </div>
                </div>
              </div>
            </div>
          </div>

          {/* Quick Stats */}
          <div className="grid grid-cols-1 md:grid-cols-4 gap-8 text-center">
            <div className="bg-white rounded-xl p-6 shadow-sm">
              <div className="text-3xl font-bold text-blue-600 mb-2">100%</div>
              <div className="text-sm text-gray-600">AI Generated</div>
            </div>
            <div className="bg-white rounded-xl p-6 shadow-sm">
              <div className="text-3xl font-bold text-green-600 mb-2">95+</div>
              <div className="text-sm text-gray-600">Avg SEO Score</div>
            </div>
            <div className="bg-white rounded-xl p-6 shadow-sm">
              <div className="text-3xl font-bold text-purple-600 mb-2">1500+</div>
              <div className="text-sm text-gray-600">Words Per Post</div>
            </div>
            <div className="bg-white rounded-xl p-6 shadow-sm">
              <div className="text-3xl font-bold text-orange-600 mb-2">24/7</div>
              <div className="text-sm text-gray-600">Content Creation</div>
            </div>
          </div>
        </div>
      </section>

      {/* Final CTA */}
      <section
        className="relative py-24 px-6 bg-white"
        style={{ backgroundColor: '#ffffff' }}
      >
        <div className="container mx-auto text-center relative z-10">
          <h2 className="text-4xl md:text-5xl font-light mb-6 tracking-tight text-gray-900">
            Ready to Dominate Search Results?
          </h2>
          <p className="text-xl text-gray-700 mb-12 max-w-3xl mx-auto leading-relaxed font-light">
            Join the professionals who trust Backlink ∞ for their most important SEO campaigns. 
            Start with our risk-free guarantee today.
          </p>
          <div className="flex flex-col items-center justify-center gap-4">
            <Button
              size="lg"
              className="text-lg px-10 py-6 font-medium"
              onClick={() => handleGetStarted('starter_200')}
            >
              Start Your Campaign
              <ArrowRight className="ml-2 h-5 w-5" />
            </Button>
            <div className="text-sm text-gray-500 font-light text-center">
              Money-back guarantee �� No setup fees • Cancel anytime
            </div>
          </div>
        </div>
      </section>


<<<<<<< HEAD
=======
            <div className="grid grid-cols-1 md:grid-cols-2 gap-6 max-w-4xl mx-auto">
              {/* Credits Test */}
              <Card className="p-6">
                <CardHeader>
                  <CardTitle className="flex items-center gap-2">
                    <CreditCard className="h-5 w-5 text-blue-600" />
                    Test Credit Purchase
                  </CardTitle>
                </CardHeader>
                <CardContent className="space-y-4">
                  <div className="text-sm text-gray-600">
                    Test buying backlink credits with Stripe or PayPal
                  </div>
                  <div className="space-y-2">
                    <Button
                      onClick={() => {
                        setPaymentType('credits');
                        setShowPaymentModal(true);
                      }}
                      className="w-full bg-blue-600 hover:bg-blue-700"
                    >
                      <CreditCard className="h-4 w-4 mr-2" />
                      Test Credits Payment
                    </Button>
                    <BuyCreditsButton className="w-full" variant="outline">
                      Universal Credits Button
                    </BuyCreditsButton>
                  </div>
                </CardContent>
              </Card>

              {/* Premium Test */}
              <Card className="p-6 border-purple-200">
                <CardHeader>
                  <CardTitle className="flex items-center gap-2">
                    <Sparkles className="h-5 w-5 text-purple-600" />
                    Test Premium Upgrade
                  </CardTitle>
                </CardHeader>
                <CardContent className="space-y-4">
                  <div className="text-sm text-gray-600">
                    Test premium subscription with Stripe
                  </div>
                  <div className="space-y-2">
                    <Button
                      onClick={() => {
                        setPaymentType('premium');
                        setShowPaymentModal(true);
                      }}
                      className="w-full bg-purple-600 hover:bg-purple-700"
                    >
                      <Sparkles className="h-4 w-4 mr-2" />
                      Test Premium Payment
                    </Button>
                    <UpgradeToPremiumButton className="w-full" variant="outline">
                      Universal Premium Button
                    </UpgradeToPremiumButton>
                  </div>
                </CardContent>
              </Card>
            </div>

            <div className="max-w-2xl mx-auto space-y-4">
              <Card>
                <CardHeader className="pb-3">
                  <CardTitle className="text-lg flex items-center gap-2">
                    <Shield className="h-5 w-5 text-purple-600" />
                    Webhook Testing
                  </CardTitle>
                </CardHeader>
                <CardContent>
                  <p className="text-sm text-gray-600 mb-3">
                    Test webhook functionality and payment processing backend
                  </p>
                  <div className="grid grid-cols-1 sm:grid-cols-3 gap-3">
                    <Button
                      variant="outline"
                      className="w-full"
                      onClick={() => navigate('/test-webhooks')}
                    >
                      <Search className="h-4 w-4 mr-2" />
                      Test Webhooks
                    </Button>
                    <Button
                      variant="outline"
                      className="w-full"
                      onClick={() => navigate('/payment-diagnostic')}
                    >
                      <Shield className="h-4 w-4 mr-2" />
                      Payment Diagnostic
                    </Button>
                    <Button
                      variant="outline"
                      className="w-full"
                      onClick={() => navigate('/edge-function-diagnostic')}
                    >
                      <Shield className="h-4 w-4 mr-2" />
                      Edge Functions
                    </Button>
                  </div>
                </CardContent>
              </Card>

              <div className="bg-yellow-50 border border-yellow-200 rounded-lg p-4">
                <div className="text-sm text-yellow-800">
                  <strong>Test Instructions:</strong> Use Stripe test card <code className="bg-yellow-100 px-1 rounded">4242 4242 4242 4242</code> with any future expiry and any 3-digit CVC. All payments are in test mode.
                </div>
              </div>
            </div>
          </div>
        </div>
      </section>

      {/* Payment Modal */}
      <EnhancedUnifiedPaymentModal
        isOpen={showPaymentModal}
        onClose={() => setShowPaymentModal(false)}
        initialTab={paymentType}
      />
>>>>>>> 8c5a42ec

      {/* Pricing Modal */}
      <PricingModal
        isOpen={pricingModalOpen}
        onClose={() => {
          setPricingModalOpen(false);
          setIsCustomPackage(false);
        }}
        initialCredits={isCustomPackage ? customCredits : pricingPlans.find(p => p.id === selectedPlan)?.credits}
        onAuthSuccess={(user) => {
          setUser(user);
          toast({
            title: "Welcome!",
            description: "You have been successfully signed in.",
          });
        }}
      />



      {/* Footer */}
      <Footer />

      {/* Login Modal */}
      <LoginModal
        isOpen={showLoginModal}
        onClose={() => setShowLoginModal(false)}
        onAuthSuccess={(user) => {
          console.log('🎉 Index: Auth success, user:', user?.email);

          // Close modal immediately
          setShowLoginModal(false);

          // Update user state
          setUser(user);

          // Navigate to dashboard instantly
          console.log('🚀 Index: Navigating to dashboard instantly');
          navigate('/dashboard');
        }}
        defaultTab={loginModalTab}
      />
    </div>
  );
};

export default Index;<|MERGE_RESOLUTION|>--- conflicted
+++ resolved
@@ -1017,130 +1017,6 @@
         </div>
       </section>
 
-
-<<<<<<< HEAD
-=======
-            <div className="grid grid-cols-1 md:grid-cols-2 gap-6 max-w-4xl mx-auto">
-              {/* Credits Test */}
-              <Card className="p-6">
-                <CardHeader>
-                  <CardTitle className="flex items-center gap-2">
-                    <CreditCard className="h-5 w-5 text-blue-600" />
-                    Test Credit Purchase
-                  </CardTitle>
-                </CardHeader>
-                <CardContent className="space-y-4">
-                  <div className="text-sm text-gray-600">
-                    Test buying backlink credits with Stripe or PayPal
-                  </div>
-                  <div className="space-y-2">
-                    <Button
-                      onClick={() => {
-                        setPaymentType('credits');
-                        setShowPaymentModal(true);
-                      }}
-                      className="w-full bg-blue-600 hover:bg-blue-700"
-                    >
-                      <CreditCard className="h-4 w-4 mr-2" />
-                      Test Credits Payment
-                    </Button>
-                    <BuyCreditsButton className="w-full" variant="outline">
-                      Universal Credits Button
-                    </BuyCreditsButton>
-                  </div>
-                </CardContent>
-              </Card>
-
-              {/* Premium Test */}
-              <Card className="p-6 border-purple-200">
-                <CardHeader>
-                  <CardTitle className="flex items-center gap-2">
-                    <Sparkles className="h-5 w-5 text-purple-600" />
-                    Test Premium Upgrade
-                  </CardTitle>
-                </CardHeader>
-                <CardContent className="space-y-4">
-                  <div className="text-sm text-gray-600">
-                    Test premium subscription with Stripe
-                  </div>
-                  <div className="space-y-2">
-                    <Button
-                      onClick={() => {
-                        setPaymentType('premium');
-                        setShowPaymentModal(true);
-                      }}
-                      className="w-full bg-purple-600 hover:bg-purple-700"
-                    >
-                      <Sparkles className="h-4 w-4 mr-2" />
-                      Test Premium Payment
-                    </Button>
-                    <UpgradeToPremiumButton className="w-full" variant="outline">
-                      Universal Premium Button
-                    </UpgradeToPremiumButton>
-                  </div>
-                </CardContent>
-              </Card>
-            </div>
-
-            <div className="max-w-2xl mx-auto space-y-4">
-              <Card>
-                <CardHeader className="pb-3">
-                  <CardTitle className="text-lg flex items-center gap-2">
-                    <Shield className="h-5 w-5 text-purple-600" />
-                    Webhook Testing
-                  </CardTitle>
-                </CardHeader>
-                <CardContent>
-                  <p className="text-sm text-gray-600 mb-3">
-                    Test webhook functionality and payment processing backend
-                  </p>
-                  <div className="grid grid-cols-1 sm:grid-cols-3 gap-3">
-                    <Button
-                      variant="outline"
-                      className="w-full"
-                      onClick={() => navigate('/test-webhooks')}
-                    >
-                      <Search className="h-4 w-4 mr-2" />
-                      Test Webhooks
-                    </Button>
-                    <Button
-                      variant="outline"
-                      className="w-full"
-                      onClick={() => navigate('/payment-diagnostic')}
-                    >
-                      <Shield className="h-4 w-4 mr-2" />
-                      Payment Diagnostic
-                    </Button>
-                    <Button
-                      variant="outline"
-                      className="w-full"
-                      onClick={() => navigate('/edge-function-diagnostic')}
-                    >
-                      <Shield className="h-4 w-4 mr-2" />
-                      Edge Functions
-                    </Button>
-                  </div>
-                </CardContent>
-              </Card>
-
-              <div className="bg-yellow-50 border border-yellow-200 rounded-lg p-4">
-                <div className="text-sm text-yellow-800">
-                  <strong>Test Instructions:</strong> Use Stripe test card <code className="bg-yellow-100 px-1 rounded">4242 4242 4242 4242</code> with any future expiry and any 3-digit CVC. All payments are in test mode.
-                </div>
-              </div>
-            </div>
-          </div>
-        </div>
-      </section>
-
-      {/* Payment Modal */}
-      <EnhancedUnifiedPaymentModal
-        isOpen={showPaymentModal}
-        onClose={() => setShowPaymentModal(false)}
-        initialTab={paymentType}
-      />
->>>>>>> 8c5a42ec
-
       {/* Pricing Modal */}
       <PricingModal
         isOpen={pricingModalOpen}
