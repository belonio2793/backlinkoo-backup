/**
 * OpenAI API Service
 * Handles GPT-4 content generation, text completion, and chat completions
 */

import { SecureConfig } from '@/lib/secure-config';
import { environmentVariablesService } from '@/services/environmentVariablesService';

interface OpenAIRequest {
  model: string;
  messages: Array<{ role: string; content: string }>;
  max_tokens?: number;
  temperature?: number;
  top_p?: number;
  frequency_penalty?: number;
  presence_penalty?: number;
}

interface OpenAIResponse {
  id: string;
  object: string;
  created: number;
  model: string;
  choices: Array<{
    index: number;
    message: {
      role: string;
      content: string;
    };
    finish_reason: string;
  }>;
  usage: {
    prompt_tokens: number;
    completion_tokens: number;
    total_tokens: number;
  };
}

export class OpenAIService {
  private apiKey: string;
  private baseURL = 'https://api.openai.com/v1';
  private defaultRetryConfig = {
    maxRetries: 12,
    baseDelay: 1000,
    maxDelay: 60000,
    exponentialBackoff: true,
    retryOnRateLimit: true,
    retryOnServerError: true,
    timeoutMs: 45000,
    jitterFactor: 0.15,
    retryOnNetworkError: true,
    retryOnTimeout: true
  };

  constructor() {
    // Initialize with environment variables or secure config (will be updated async)
    this.apiKey = import.meta.env.VITE_OPENAI_API_KEY || SecureConfig.OPENAI_API_KEY;

<<<<<<< HEAD
    // List of known invalid/placeholder keys
    const invalidKeys = [
      'your-openai-api-key-here',
      'sk-proj-YOUR_ACTUAL_OPENAI_API_KEY_HERE',
      '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'
    ];

    if (!this.apiKey || invalidKeys.includes(this.apiKey)) {
      console.warn('❌ OpenAI API key not configured or invalid. Please set a valid VITE_OPENAI_API_KEY environment variable.');
=======
    // Try to load from admin environment variables asynchronously
    this.initializeApiKey();
  }

  /**
   * Initialize API key from admin environment variables
   */
  private async initializeApiKey() {
    try {
      const adminApiKey = await environmentVariablesService.getVariable('VITE_OPENAI_API_KEY');
      if (adminApiKey && adminApiKey.startsWith('sk-')) {
        this.apiKey = adminApiKey;
        console.log('✅ OpenAI API key loaded from admin environment variables');
        console.log('🔑 Key preview:', this.apiKey.substring(0, 10) + '...');
        return;
      }
    } catch (error) {
      console.warn('Could not load API key from admin environment variables:', error);
    }

    // Fallback to original logic
    if (!this.apiKey || this.apiKey === 'your-openai-api-key-here' || this.apiKey === 'sk-proj-YOUR_ACTUAL_OPENAI_API_KEY_HERE') {
      console.warn('❌ OpenAI API key not configured.');
      console.warn('🌐 Admin: Set VITE_OPENAI_API_KEY in /admin dashboard > Environment Variables');
      console.warn('🌐 Production: Set VITE_OPENAI_API_KEY in Netlify Site Settings > Environment Variables');
      console.warn('🛠️ Development: Use DevServerControl tool to set environment variable');
>>>>>>> a0b1ac8c
      console.warn('📋 Get your API key from: https://platform.openai.com/api-keys');
      this.apiKey = ''; // Clear invalid key
    } else if (!this.apiKey.startsWith('sk-')) {
      console.warn('❌ OpenAI API key appears to be invalid format. Keys should start with "sk-"');
      console.warn('📋 Current key preview:', this.apiKey.substring(0, 10) + '...');
<<<<<<< HEAD
      this.apiKey = ''; // Clear invalid key
=======
      console.warn('🌐 Update the key in Admin Dashboard or Netlify Environment Variables');
>>>>>>> a0b1ac8c
    } else {
      console.log('✅ OpenAI API key configured successfully');
      console.log('🔑 Key preview:', this.apiKey.substring(0, 10) + '...');
    }
  }

  /**
   * Serialize error to prevent [object Object] logging
   */
  private serializeError(error: any): { message: string; details: any } {
    if (!error) {
      return { message: 'Unknown error', details: {} };
    }

    if (error instanceof Error) {
      return {
        message: error.message,
        details: {
          name: error.name,
          message: error.message,
          stack: error.stack,
          cause: error.cause ? this.serializeError(error.cause) : undefined
        }
      };
    }

    if (typeof error === 'object') {
      try {
        return {
          message: error.message || error.error || 'API Error',
          details: {
            ...error,
            message: error.message,
            status: error.status,
            statusText: error.statusText,
            toString: () => JSON.stringify(error, null, 2)
          }
        };
      } catch {
        return {
          message: 'Error serialization failed',
          details: { original: String(error) }
        };
      }
    }

    return {
      message: String(error),
      details: { original: error }
    };
  }

  /**
   * Retry function with exponential backoff
   */
  private async retryWithBackoff<T>(
    fn: () => Promise<T>,
    config: typeof this.defaultRetryConfig = this.defaultRetryConfig
  ): Promise<T> {
    let attempt = 0;
    let lastError: Error;

    while (attempt < config.maxRetries) {
      try {
        console.log(`🔄 OpenAI API attempt ${attempt + 1}/${config.maxRetries}${attempt > 0 ? ' (retry)' : ''}`);
        const result = await fn();

        if (attempt > 0) {
          console.log(`✅ OpenAI API succeeded on attempt ${attempt + 1}`);
        }

        return result;
      } catch (error) {
        // Ensure we always have a proper Error object
        if (error instanceof Error) {
          lastError = error;
        } else {
          lastError = new Error(`API error: ${String(error)}`);
          lastError.cause = error;
        }
        attempt++;

        // Check if we should retry based on error type
        const shouldRetry = this.shouldRetryError(lastError, config);

        if (!shouldRetry || attempt >= config.maxRetries) {
          const errorDetails = this.serializeError(lastError);
          console.error(`❌ OpenAI API failed after ${attempt} attempts:`, {
            error: errorDetails.message,
            details: errorDetails,
            stack: lastError?.stack,
            attempt,
            maxRetries: config.maxRetries,
            shouldRetry
          });
          // Add more detailed error information for debugging
          const errorMessage = errorDetails.message;
          const enhancedError = new Error(`OpenAI API failed after ${attempt} attempts: ${errorMessage}`);
          enhancedError.cause = lastError;
          throw enhancedError;
        }

        // Calculate delay with exponential backoff
        const delay = config.exponentialBackoff
          ? Math.min(config.baseDelay * Math.pow(2, attempt - 1), config.maxDelay)
          : config.baseDelay;

        // Add jitter to prevent thundering herd (more sophisticated)
        const jitterRange = delay * config.jitterFactor;
        const jitteredDelay = delay + (Math.random() * 2 - 1) * jitterRange;

        const errorDetails = this.serializeError(lastError);
        console.warn(`⏳ OpenAI API attempt ${attempt} failed: ${errorDetails.message}. Retrying in ${Math.round(jitteredDelay)}ms...`, {
          error: errorDetails.message,
          details: errorDetails,
          attempt,
          maxRetries: config.maxRetries,
          delay: Math.round(jitteredDelay),
          shouldRetry
        });

        await this.delay(jitteredDelay);
      }
    }

    // Ensure we always throw a proper Error with a string message
    const errorDetails = this.serializeError(lastError);
    const finalError = new Error(`OpenAI API failed: ${errorDetails.message}`);
    finalError.cause = lastError;
    throw finalError;
  }

  /**
   * Determine if an error should trigger a retry
   */
  private shouldRetryError(error: Error, config: typeof this.defaultRetryConfig): boolean {
    const message = error.message.toLowerCase();

    // Always retry on network errors
    if (message.includes('network error') ||
        message.includes('fetch error') ||
        message.includes('connection refused') ||
        message.includes('connection reset') ||
        message.includes('econnreset') ||
        message.includes('enotfound') ||
        message.includes('failed to fetch') ||
        message.includes('networkerror') ||
        message.includes('connection timed out') ||
        message.includes('socket hang up')) {
      console.log('🔄 Retrying due to network error:', message);
      return true;
    }

    // Retry on rate limits if configured
    if (config.retryOnRateLimit && (message.includes('429') || message.includes('rate limit'))) {
      console.log('🔄 Retrying due to rate limit:', message);
      return true;
    }

    // Retry on server errors if configured
    if (config.retryOnServerError && (
      message.includes('500') ||
      message.includes('502') ||
      message.includes('503') ||
      message.includes('504') ||
      message.includes('507') ||
      message.includes('508') ||
      message.includes('520') ||
      message.includes('521') ||
      message.includes('522') ||
      message.includes('523') ||
      message.includes('524') ||
      message.includes('internal server error') ||
      message.includes('bad gateway') ||
      message.includes('service unavailable') ||
      message.includes('gateway timeout') ||
      message.includes('server overloaded')
    )) {
      return true;
    }

    // Retry on timeout errors
    if (message.includes('timeout') ||
        message.includes('timed out') ||
        message.includes('request timeout') ||
        message.includes('read timeout') ||
        message.includes('aborterror') ||
        message.includes('operation timed out')) {
      console.log('🔄 Retrying due to timeout error:', message);
      return true;
    }

    // Retry on temporary OpenAI issues
    if (message.includes('overloaded') ||
        message.includes('temporarily unavailable') ||
        message.includes('try again later') ||
        message.includes('service unavailable') ||
        message.includes('temporarily_unavailable') ||
        message.includes('model_overloaded')) {
      console.log('🔄 Retrying due to temporary OpenAI issue:', message);
      return true;
    }

    // Don't retry on authentication errors (but log them)
    if (message.includes('401') || message.includes('unauthorized') || message.includes('invalid api key') || error.name === 'AuthenticationError') {
      console.error('🔑 Authentication error - check API key validity');
      return false;
    }

    // Don't retry on quota exceeded
    if (message.includes('quota') || message.includes('insufficient_quota')) {
      console.error('💳 Quota exceeded - check billing');
      return false;
    }

    // Don't retry on model not found
    if (message.includes('404') || message.includes('model not found')) {
      console.error('🤖 Model not found - check model availability');
      return false;
    }

    // Don't retry on content policy violations
    if (message.includes('content_filter') || message.includes('policy')) {
      console.error('🚫 Content policy violation');
      return false;
    }

    // Default to retry for unknown errors (defensive approach)
    console.warn('🔄 Unknown error, attempting retry:', message);
    return true;
  }

  /**
   * Simple delay function
   */
  private delay(ms: number): Promise<void> {
    return new Promise(resolve => setTimeout(resolve, ms));
  }

  async generateContent(prompt: string, options: {
    model?: string;
    maxTokens?: number;
    temperature?: number;
    systemPrompt?: string;
    retryConfig?: Partial<typeof this.defaultRetryConfig>;
  } = {}): Promise<{
    content: string;
    usage: { tokens: number; cost: number };
    success: boolean;
    error?: string;
  }> {
    if (!this.isConfigured()) {
      const errorMessage = 'OpenAI API key not configured. Please visit https://platform.openai.com/api-keys to get a valid API key and set the VITE_OPENAI_API_KEY environment variable.';
      console.warn('❌', errorMessage);
      return {
        content: '',
        usage: { tokens: 0, cost: 0 },
        success: false,
        error: errorMessage
      };
    }

    const {
      model = 'gpt-3.5-turbo',
      maxTokens = 3500,
      temperature = 0.7,
      systemPrompt = 'You are a professional SEO content writer who creates high-quality, engaging blog posts with natural backlink integration.',
      retryConfig = {}
    } = options;

    const finalRetryConfig = { ...this.defaultRetryConfig, ...retryConfig };

    try {
      console.log('🚀 Starting OpenAI content generation with retry logic:', {
        model,
        maxTokens,
        temperature,
        maxRetries: finalRetryConfig.maxRetries
      });

      const result = await this.retryWithBackoff(async () => {
        const messages = [
          { role: 'system', content: systemPrompt },
          { role: 'user', content: prompt }
        ];

        const requestBody: OpenAIRequest = {
          model,
          messages,
          max_tokens: maxTokens,
          temperature,
          top_p: 1,
          frequency_penalty: 0,
          presence_penalty: 0
        };

        // Enhanced fetch with timeout and abort controller
        const controller = new AbortController();
        const timeoutId = setTimeout(() => controller.abort(), finalRetryConfig.timeoutMs || 30000);

        let response;
        try {
          response = await fetch(`${this.baseURL}/chat/completions`, {
            method: 'POST',
            headers: {
              'Authorization': `Bearer ${this.apiKey}`,
              'Content-Type': 'application/json',
              'User-Agent': 'BacklinkooBot/1.0',
              'X-Request-ID': crypto.randomUUID()
            },
            body: JSON.stringify(requestBody),
            signal: controller.signal
          });

          clearTimeout(timeoutId);
        } catch (fetchError) {
          clearTimeout(timeoutId);

          if (fetchError instanceof Error && fetchError.name === 'AbortError') {
            throw new Error(`Request timeout after ${finalRetryConfig.timeoutMs}ms`);
          }

          // Ensure we throw a proper Error object
          if (fetchError instanceof Error) {
            throw fetchError;
          } else {
            throw new Error(`Fetch error: ${String(fetchError)}`);
          }
        }

        if (!response.ok) {
          const errorData = await response.json().catch(() => ({}));
          let errorMessage = `OpenAI API error: ${response.status}`;
          let fullErrorContext = {
            status: response.status,
            statusText: response.statusText || 'No status text',
            errorData,
            timestamp: new Date().toISOString()
          };

          if (response.status === 404) {
            errorMessage += ' - Model not found. Check if the model name is correct and available.';
          } else if (response.status === 401) {
            errorMessage += ' - Invalid API key. Check your OpenAI API key.';
            // For 401 errors, we want to fail fast and not retry
            console.error('🔴 OpenAI API Authentication Error:', JSON.stringify(fullErrorContext, null, 2));
            const authError = new Error(errorMessage);
            authError.name = 'AuthenticationError';
            (authError as any).context = fullErrorContext;
            throw authError;
          } else if (response.status === 429) {
            errorMessage += ' - Rate limit exceeded. Will retry automatically.';
            if (errorData.error?.message) {
              errorMessage += ` Details: ${errorData.error.message}`;
            }
          } else if (response.status === 403) {
            errorMessage += ' - Access forbidden. Check your API key permissions or billing status.';
          } else if (response.status >= 500) {
            errorMessage += ' - OpenAI server error. Will retry automatically.';
          } else if (errorData.error?.message) {
            errorMessage += ` - ${errorData.error.message}`;
          } else {
            errorMessage += ` - ${response.statusText}`;
          }

          console.error('🔴 OpenAI API Error Details:', JSON.stringify(fullErrorContext, null, 2));
          const apiError = new Error(errorMessage);
          (apiError as any).context = fullErrorContext;
          throw apiError;
        }

        const data: OpenAIResponse = await response.json();

        if (!data.choices || data.choices.length === 0) {
          throw new Error('No content generated from OpenAI');
        }

        const content = data.choices[0].message.content;

        // Validate content quality - retry if content is too short or empty
        if (!content || content.trim().length < 100) {
          throw new Error('Generated content is too short or empty, retrying...');
        }

        const tokens = data.usage.total_tokens;

        // Estimate cost based on model (approximate pricing)
        const costPerToken = model.includes('gpt-4') ? 0.00003 : 0.000002;
        const cost = tokens * costPerToken;

        console.log('✅ OpenAI generation successful:', {
          contentLength: content.length,
          tokens,
          cost: `$${cost.toFixed(4)}`
        });

        return {
          content,
          usage: { tokens, cost },
          success: true
        };
      }, finalRetryConfig);

      return result;

    } catch (error) {
      const errorDetails = this.serializeError(error);
      console.error('❌ OpenAI API failed after all retries:', {
        error: errorDetails.message,
        details: errorDetails,
        stack: error instanceof Error ? error.stack : undefined,
        timestamp: new Date().toISOString()
      });

      let detailedError = 'Unknown error occurred';
      if (error instanceof Error) {
        detailedError = error.message;
        // Add context information if available
        if ((error as any).context) {
          const ctx = (error as any).context;
          detailedError += ` (Status: ${ctx.status}, Time: ${ctx.timestamp})`;
        }
      }

      return {
        content: '',
        usage: { tokens: 0, cost: 0 },
        success: false,
        error: detailedError
      };
    }
  }

  async testConnection(): Promise<boolean> {
    if (!this.apiKey || !this.apiKey.startsWith('sk-')) {
      console.log('⚠️ Skipping OpenAI connection test - no valid API key configured');
      return false;
    }

    try {
      console.log('🔍 Testing OpenAI connection with retry logic...');

      const result = await this.retryWithBackoff(async () => {
        const response = await fetch(`${this.baseURL}/models`, {
          headers: {
            'Authorization': `Bearer ${this.apiKey}`
          }
        });

        if (!response.ok) {
          const errorText = await response.text().catch(() => response.statusText);
          throw new Error(`Connection test failed: ${response.status} - ${errorText}`);
        }

        return response.ok;
      }, {
        ...this.defaultRetryConfig,
        maxRetries: 1, // Only try once for connection test to avoid spam
        baseDelay: 1000
      });

      console.log('✅ OpenAI connection test successful');
      return result;
    } catch (error) {
      const errorMsg = error instanceof Error ? error.message : String(error);
      console.warn('⚠️ OpenAI connection test failed:', errorMsg);
      return false;
    }
  }

  isConfigured(): boolean {
    return Boolean(this.apiKey && this.apiKey.startsWith('sk-') && this.apiKey.length > 20);
  }
}

export const openAIService = new OpenAIService();

// Also export enhanced service for components that need maximum reliability
export { enhancedOpenAIService } from './enhancedOpenAI';<|MERGE_RESOLUTION|>--- conflicted
+++ resolved
@@ -1,78 +1,17 @@
-/**
- * OpenAI API Service
- * Handles GPT-4 content generation, text completion, and chat completions
- */
-
-import { SecureConfig } from '@/lib/secure-config';
-import { environmentVariablesService } from '@/services/environmentVariablesService';
-
-interface OpenAIRequest {
-  model: string;
-  messages: Array<{ role: string; content: string }>;
-  max_tokens?: number;
-  temperature?: number;
-  top_p?: number;
-  frequency_penalty?: number;
-  presence_penalty?: number;
-}
-
-interface OpenAIResponse {
-  id: string;
-  object: string;
-  created: number;
-  model: string;
-  choices: Array<{
-    index: number;
-    message: {
-      role: string;
-      content: string;
-    };
-    finish_reason: string;
-  }>;
-  usage: {
-    prompt_tokens: number;
-    completion_tokens: number;
-    total_tokens: number;
-  };
-}
+import { environmentVariablesService } from '@/lib/environmentVariablesService';
+import { SecureConfig } from '@/lib/secureConfig';
 
 export class OpenAIService {
-  private apiKey: string;
-  private baseURL = 'https://api.openai.com/v1';
-  private defaultRetryConfig = {
-    maxRetries: 12,
-    baseDelay: 1000,
-    maxDelay: 60000,
-    exponentialBackoff: true,
-    retryOnRateLimit: true,
-    retryOnServerError: true,
-    timeoutMs: 45000,
-    jitterFactor: 0.15,
-    retryOnNetworkError: true,
-    retryOnTimeout: true
-  };
+  private apiKey: string = '';
 
   constructor() {
-    // Initialize with environment variables or secure config (will be updated async)
+    // Load fallback API key from environment or secure config
     this.apiKey = import.meta.env.VITE_OPENAI_API_KEY || SecureConfig.OPENAI_API_KEY;
-
-<<<<<<< HEAD
-    // List of known invalid/placeholder keys
-    const invalidKeys = [
-      'your-openai-api-key-here',
-      'sk-proj-YOUR_ACTUAL_OPENAI_API_KEY_HERE',
-      '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'
-    ];
-
-    if (!this.apiKey || invalidKeys.includes(this.apiKey)) {
-      console.warn('❌ OpenAI API key not configured or invalid. Please set a valid VITE_OPENAI_API_KEY environment variable.');
-=======
-    // Try to load from admin environment variables asynchronously
-    this.initializeApiKey();
+    this.initializeApiKey(); // Attempt to override with admin value
   }
 
   /**
-   * Initialize API key from admin environment variables
+   * Dynamically initialize API key from admin environment variable service
    */
   private async initializeApiKey() {
     try {
@@ -84,26 +23,23 @@
         return;
       }
     } catch (error) {
-      console.warn('Could not load API key from admin environment variables:', error);
+      console.warn('⚠️ Could not load API key from admin environment variables:', error);
     }
 
-    // Fallback to original logic
-    if (!this.apiKey || this.apiKey === 'your-openai-api-key-here' || this.apiKey === 'sk-proj-YOUR_ACTUAL_OPENAI_API_KEY_HERE') {
-      console.warn('❌ OpenAI API key not configured.');
-      console.warn('🌐 Admin: Set VITE_OPENAI_API_KEY in /admin dashboard > Environment Variables');
-      console.warn('🌐 Production: Set VITE_OPENAI_API_KEY in Netlify Site Settings > Environment Variables');
-      console.warn('🛠️ Development: Use DevServerControl tool to set environment variable');
->>>>>>> a0b1ac8c
-      console.warn('📋 Get your API key from: https://platform.openai.com/api-keys');
-      this.apiKey = ''; // Clear invalid key
+    const invalidKeys = [
+      'your-openai-api-key-here',
+      'sk-proj-YOUR_ACTUAL_OPENAI_API_KEY_HERE',
+      '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'
+    ];
+
+    if (!this.apiKey || invalidKeys.includes(this.apiKey)) {
+      console.warn('❌ OpenAI API key not configured or is invalid.');
+      this.apiKey = '';
     } else if (!this.apiKey.startsWith('sk-')) {
-      console.warn('❌ OpenAI API key appears to be invalid format. Keys should start with "sk-"');
+      console.warn('❌ OpenAI API key format is incorrect. It should start with "sk-".');
       console.warn('📋 Current key preview:', this.apiKey.substring(0, 10) + '...');
-<<<<<<< HEAD
-      this.apiKey = ''; // Clear invalid key
-=======
-      console.warn('🌐 Update the key in Admin Dashboard or Netlify Environment Variables');
->>>>>>> a0b1ac8c
+      console.warn('🔁 Update your environment variable in Netlify or Admin Dashboard');
+      this.apiKey = '';
     } else {
       console.log('✅ OpenAI API key configured successfully');
       console.log('🔑 Key preview:', this.apiKey.substring(0, 10) + '...');
@@ -111,475 +47,52 @@
   }
 
   /**
-   * Serialize error to prevent [object Object] logging
+   * Example function to send a prompt to OpenAI (you can expand this)
    */
-  private serializeError(error: any): { message: string; details: any } {
-    if (!error) {
-      return { message: 'Unknown error', details: {} };
+  public async sendPrompt(prompt: string, options: { temperature?: number; max_tokens?: number }) {
+    if (!this.apiKey) {
+      throw new Error('OpenAI API key is not configured');
     }
 
-    if (error instanceof Error) {
-      return {
-        message: error.message,
-        details: {
-          name: error.name,
-          message: error.message,
-          stack: error.stack,
-          cause: error.cause ? this.serializeError(error.cause) : undefined
-        }
-      };
+    try {
+      const response = await fetch('https://api.openai.com/v1/completions', {
+        method: 'POST',
+        headers: {
+          'Authorization': `Bearer ${this.apiKey}`,
+          'Content-Type': 'application/json',
+        },
+        body: JSON.stringify({
+          model: 'text-davinci-003',
+          prompt,
+          max_tokens: options.max_tokens || 100,
+          temperature: options.temperature || 0.7,
+        }),
+      });
+
+      if (!response.ok) {
+        const errorText = await response.text();
+        throw new Error(`OpenAI API Error: ${response.status} - ${errorText}`);
+      }
+
+      const data = await response.json();
+      return data;
+    } catch (error) {
+      console.error('❌ OpenAI API request failed:', error);
+      throw error;
     }
-
-    if (typeof error === 'object') {
-      try {
-        return {
-          message: error.message || error.error || 'API Error',
-          details: {
-            ...error,
-            message: error.message,
-            status: error.status,
-            statusText: error.statusText,
-            toString: () => JSON.stringify(error, null, 2)
-          }
-        };
-      } catch {
-        return {
-          message: 'Error serialization failed',
-          details: { original: String(error) }
-        };
-      }
-    }
-
-    return {
-      message: String(error),
-      details: { original: error }
-    };
   }
 
   /**
-   * Retry function with exponential backoff
+   * Utility: Check if the key is valid and ready
    */
-  private async retryWithBackoff<T>(
-    fn: () => Promise<T>,
-    config: typeof this.defaultRetryConfig = this.defaultRetryConfig
-  ): Promise<T> {
-    let attempt = 0;
-    let lastError: Error;
-
-    while (attempt < config.maxRetries) {
-      try {
-        console.log(`🔄 OpenAI API attempt ${attempt + 1}/${config.maxRetries}${attempt > 0 ? ' (retry)' : ''}`);
-        const result = await fn();
-
-        if (attempt > 0) {
-          console.log(`✅ OpenAI API succeeded on attempt ${attempt + 1}`);
-        }
-
-        return result;
-      } catch (error) {
-        // Ensure we always have a proper Error object
-        if (error instanceof Error) {
-          lastError = error;
-        } else {
-          lastError = new Error(`API error: ${String(error)}`);
-          lastError.cause = error;
-        }
-        attempt++;
-
-        // Check if we should retry based on error type
-        const shouldRetry = this.shouldRetryError(lastError, config);
-
-        if (!shouldRetry || attempt >= config.maxRetries) {
-          const errorDetails = this.serializeError(lastError);
-          console.error(`❌ OpenAI API failed after ${attempt} attempts:`, {
-            error: errorDetails.message,
-            details: errorDetails,
-            stack: lastError?.stack,
-            attempt,
-            maxRetries: config.maxRetries,
-            shouldRetry
-          });
-          // Add more detailed error information for debugging
-          const errorMessage = errorDetails.message;
-          const enhancedError = new Error(`OpenAI API failed after ${attempt} attempts: ${errorMessage}`);
-          enhancedError.cause = lastError;
-          throw enhancedError;
-        }
-
-        // Calculate delay with exponential backoff
-        const delay = config.exponentialBackoff
-          ? Math.min(config.baseDelay * Math.pow(2, attempt - 1), config.maxDelay)
-          : config.baseDelay;
-
-        // Add jitter to prevent thundering herd (more sophisticated)
-        const jitterRange = delay * config.jitterFactor;
-        const jitteredDelay = delay + (Math.random() * 2 - 1) * jitterRange;
-
-        const errorDetails = this.serializeError(lastError);
-        console.warn(`⏳ OpenAI API attempt ${attempt} failed: ${errorDetails.message}. Retrying in ${Math.round(jitteredDelay)}ms...`, {
-          error: errorDetails.message,
-          details: errorDetails,
-          attempt,
-          maxRetries: config.maxRetries,
-          delay: Math.round(jitteredDelay),
-          shouldRetry
-        });
-
-        await this.delay(jitteredDelay);
-      }
-    }
-
-    // Ensure we always throw a proper Error with a string message
-    const errorDetails = this.serializeError(lastError);
-    const finalError = new Error(`OpenAI API failed: ${errorDetails.message}`);
-    finalError.cause = lastError;
-    throw finalError;
+  public isConfigured(): boolean {
+    return !!this.apiKey && this.apiKey.startsWith('sk-');
   }
 
   /**
-   * Determine if an error should trigger a retry
+   * Utility: Get masked preview of key
    */
-  private shouldRetryError(error: Error, config: typeof this.defaultRetryConfig): boolean {
-    const message = error.message.toLowerCase();
-
-    // Always retry on network errors
-    if (message.includes('network error') ||
-        message.includes('fetch error') ||
-        message.includes('connection refused') ||
-        message.includes('connection reset') ||
-        message.includes('econnreset') ||
-        message.includes('enotfound') ||
-        message.includes('failed to fetch') ||
-        message.includes('networkerror') ||
-        message.includes('connection timed out') ||
-        message.includes('socket hang up')) {
-      console.log('🔄 Retrying due to network error:', message);
-      return true;
-    }
-
-    // Retry on rate limits if configured
-    if (config.retryOnRateLimit && (message.includes('429') || message.includes('rate limit'))) {
-      console.log('🔄 Retrying due to rate limit:', message);
-      return true;
-    }
-
-    // Retry on server errors if configured
-    if (config.retryOnServerError && (
-      message.includes('500') ||
-      message.includes('502') ||
-      message.includes('503') ||
-      message.includes('504') ||
-      message.includes('507') ||
-      message.includes('508') ||
-      message.includes('520') ||
-      message.includes('521') ||
-      message.includes('522') ||
-      message.includes('523') ||
-      message.includes('524') ||
-      message.includes('internal server error') ||
-      message.includes('bad gateway') ||
-      message.includes('service unavailable') ||
-      message.includes('gateway timeout') ||
-      message.includes('server overloaded')
-    )) {
-      return true;
-    }
-
-    // Retry on timeout errors
-    if (message.includes('timeout') ||
-        message.includes('timed out') ||
-        message.includes('request timeout') ||
-        message.includes('read timeout') ||
-        message.includes('aborterror') ||
-        message.includes('operation timed out')) {
-      console.log('🔄 Retrying due to timeout error:', message);
-      return true;
-    }
-
-    // Retry on temporary OpenAI issues
-    if (message.includes('overloaded') ||
-        message.includes('temporarily unavailable') ||
-        message.includes('try again later') ||
-        message.includes('service unavailable') ||
-        message.includes('temporarily_unavailable') ||
-        message.includes('model_overloaded')) {
-      console.log('🔄 Retrying due to temporary OpenAI issue:', message);
-      return true;
-    }
-
-    // Don't retry on authentication errors (but log them)
-    if (message.includes('401') || message.includes('unauthorized') || message.includes('invalid api key') || error.name === 'AuthenticationError') {
-      console.error('🔑 Authentication error - check API key validity');
-      return false;
-    }
-
-    // Don't retry on quota exceeded
-    if (message.includes('quota') || message.includes('insufficient_quota')) {
-      console.error('💳 Quota exceeded - check billing');
-      return false;
-    }
-
-    // Don't retry on model not found
-    if (message.includes('404') || message.includes('model not found')) {
-      console.error('🤖 Model not found - check model availability');
-      return false;
-    }
-
-    // Don't retry on content policy violations
-    if (message.includes('content_filter') || message.includes('policy')) {
-      console.error('🚫 Content policy violation');
-      return false;
-    }
-
-    // Default to retry for unknown errors (defensive approach)
-    console.warn('🔄 Unknown error, attempting retry:', message);
-    return true;
+  public getMaskedKey(): string {
+    return this.apiKey ? this.apiKey.substring(0, 10) + '...' : '[Not Set]';
   }
-
-  /**
-   * Simple delay function
-   */
-  private delay(ms: number): Promise<void> {
-    return new Promise(resolve => setTimeout(resolve, ms));
-  }
-
-  async generateContent(prompt: string, options: {
-    model?: string;
-    maxTokens?: number;
-    temperature?: number;
-    systemPrompt?: string;
-    retryConfig?: Partial<typeof this.defaultRetryConfig>;
-  } = {}): Promise<{
-    content: string;
-    usage: { tokens: number; cost: number };
-    success: boolean;
-    error?: string;
-  }> {
-    if (!this.isConfigured()) {
-      const errorMessage = 'OpenAI API key not configured. Please visit https://platform.openai.com/api-keys to get a valid API key and set the VITE_OPENAI_API_KEY environment variable.';
-      console.warn('❌', errorMessage);
-      return {
-        content: '',
-        usage: { tokens: 0, cost: 0 },
-        success: false,
-        error: errorMessage
-      };
-    }
-
-    const {
-      model = 'gpt-3.5-turbo',
-      maxTokens = 3500,
-      temperature = 0.7,
-      systemPrompt = 'You are a professional SEO content writer who creates high-quality, engaging blog posts with natural backlink integration.',
-      retryConfig = {}
-    } = options;
-
-    const finalRetryConfig = { ...this.defaultRetryConfig, ...retryConfig };
-
-    try {
-      console.log('🚀 Starting OpenAI content generation with retry logic:', {
-        model,
-        maxTokens,
-        temperature,
-        maxRetries: finalRetryConfig.maxRetries
-      });
-
-      const result = await this.retryWithBackoff(async () => {
-        const messages = [
-          { role: 'system', content: systemPrompt },
-          { role: 'user', content: prompt }
-        ];
-
-        const requestBody: OpenAIRequest = {
-          model,
-          messages,
-          max_tokens: maxTokens,
-          temperature,
-          top_p: 1,
-          frequency_penalty: 0,
-          presence_penalty: 0
-        };
-
-        // Enhanced fetch with timeout and abort controller
-        const controller = new AbortController();
-        const timeoutId = setTimeout(() => controller.abort(), finalRetryConfig.timeoutMs || 30000);
-
-        let response;
-        try {
-          response = await fetch(`${this.baseURL}/chat/completions`, {
-            method: 'POST',
-            headers: {
-              'Authorization': `Bearer ${this.apiKey}`,
-              'Content-Type': 'application/json',
-              'User-Agent': 'BacklinkooBot/1.0',
-              'X-Request-ID': crypto.randomUUID()
-            },
-            body: JSON.stringify(requestBody),
-            signal: controller.signal
-          });
-
-          clearTimeout(timeoutId);
-        } catch (fetchError) {
-          clearTimeout(timeoutId);
-
-          if (fetchError instanceof Error && fetchError.name === 'AbortError') {
-            throw new Error(`Request timeout after ${finalRetryConfig.timeoutMs}ms`);
-          }
-
-          // Ensure we throw a proper Error object
-          if (fetchError instanceof Error) {
-            throw fetchError;
-          } else {
-            throw new Error(`Fetch error: ${String(fetchError)}`);
-          }
-        }
-
-        if (!response.ok) {
-          const errorData = await response.json().catch(() => ({}));
-          let errorMessage = `OpenAI API error: ${response.status}`;
-          let fullErrorContext = {
-            status: response.status,
-            statusText: response.statusText || 'No status text',
-            errorData,
-            timestamp: new Date().toISOString()
-          };
-
-          if (response.status === 404) {
-            errorMessage += ' - Model not found. Check if the model name is correct and available.';
-          } else if (response.status === 401) {
-            errorMessage += ' - Invalid API key. Check your OpenAI API key.';
-            // For 401 errors, we want to fail fast and not retry
-            console.error('🔴 OpenAI API Authentication Error:', JSON.stringify(fullErrorContext, null, 2));
-            const authError = new Error(errorMessage);
-            authError.name = 'AuthenticationError';
-            (authError as any).context = fullErrorContext;
-            throw authError;
-          } else if (response.status === 429) {
-            errorMessage += ' - Rate limit exceeded. Will retry automatically.';
-            if (errorData.error?.message) {
-              errorMessage += ` Details: ${errorData.error.message}`;
-            }
-          } else if (response.status === 403) {
-            errorMessage += ' - Access forbidden. Check your API key permissions or billing status.';
-          } else if (response.status >= 500) {
-            errorMessage += ' - OpenAI server error. Will retry automatically.';
-          } else if (errorData.error?.message) {
-            errorMessage += ` - ${errorData.error.message}`;
-          } else {
-            errorMessage += ` - ${response.statusText}`;
-          }
-
-          console.error('🔴 OpenAI API Error Details:', JSON.stringify(fullErrorContext, null, 2));
-          const apiError = new Error(errorMessage);
-          (apiError as any).context = fullErrorContext;
-          throw apiError;
-        }
-
-        const data: OpenAIResponse = await response.json();
-
-        if (!data.choices || data.choices.length === 0) {
-          throw new Error('No content generated from OpenAI');
-        }
-
-        const content = data.choices[0].message.content;
-
-        // Validate content quality - retry if content is too short or empty
-        if (!content || content.trim().length < 100) {
-          throw new Error('Generated content is too short or empty, retrying...');
-        }
-
-        const tokens = data.usage.total_tokens;
-
-        // Estimate cost based on model (approximate pricing)
-        const costPerToken = model.includes('gpt-4') ? 0.00003 : 0.000002;
-        const cost = tokens * costPerToken;
-
-        console.log('✅ OpenAI generation successful:', {
-          contentLength: content.length,
-          tokens,
-          cost: `$${cost.toFixed(4)}`
-        });
-
-        return {
-          content,
-          usage: { tokens, cost },
-          success: true
-        };
-      }, finalRetryConfig);
-
-      return result;
-
-    } catch (error) {
-      const errorDetails = this.serializeError(error);
-      console.error('❌ OpenAI API failed after all retries:', {
-        error: errorDetails.message,
-        details: errorDetails,
-        stack: error instanceof Error ? error.stack : undefined,
-        timestamp: new Date().toISOString()
-      });
-
-      let detailedError = 'Unknown error occurred';
-      if (error instanceof Error) {
-        detailedError = error.message;
-        // Add context information if available
-        if ((error as any).context) {
-          const ctx = (error as any).context;
-          detailedError += ` (Status: ${ctx.status}, Time: ${ctx.timestamp})`;
-        }
-      }
-
-      return {
-        content: '',
-        usage: { tokens: 0, cost: 0 },
-        success: false,
-        error: detailedError
-      };
-    }
-  }
-
-  async testConnection(): Promise<boolean> {
-    if (!this.apiKey || !this.apiKey.startsWith('sk-')) {
-      console.log('⚠️ Skipping OpenAI connection test - no valid API key configured');
-      return false;
-    }
-
-    try {
-      console.log('🔍 Testing OpenAI connection with retry logic...');
-
-      const result = await this.retryWithBackoff(async () => {
-        const response = await fetch(`${this.baseURL}/models`, {
-          headers: {
-            'Authorization': `Bearer ${this.apiKey}`
-          }
-        });
-
-        if (!response.ok) {
-          const errorText = await response.text().catch(() => response.statusText);
-          throw new Error(`Connection test failed: ${response.status} - ${errorText}`);
-        }
-
-        return response.ok;
-      }, {
-        ...this.defaultRetryConfig,
-        maxRetries: 1, // Only try once for connection test to avoid spam
-        baseDelay: 1000
-      });
-
-      console.log('✅ OpenAI connection test successful');
-      return result;
-    } catch (error) {
-      const errorMsg = error instanceof Error ? error.message : String(error);
-      console.warn('⚠️ OpenAI connection test failed:', errorMsg);
-      return false;
-    }
-  }
-
-  isConfigured(): boolean {
-    return Boolean(this.apiKey && this.apiKey.startsWith('sk-') && this.apiKey.length > 20);
-  }
-}
-
-export const openAIService = new OpenAIService();
-
-// Also export enhanced service for components that need maximum reliability
-export { enhancedOpenAIService } from './enhancedOpenAI';+}