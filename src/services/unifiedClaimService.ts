--- conflicted
+++ resolved
@@ -351,69 +351,7 @@
         .order('created_at', { ascending: false })
         .limit(limit);
 
-<<<<<<< HEAD
-      if (error) {
-        console.error('Failed to get available posts:', error.message || error);
-        return [];
-=======
-      // If published_blog_posts fails or returns no data, try blog_posts fallback
-      if (error || !data || data.length === 0) {
-        if (error) {
-          console.log('📖 published_blog_posts query failed:', {
-            error: error.message || error,
-            code: error.code,
-            details: error.details,
-            hint: error.hint
-          });
-        } else {
-          console.log('📖 published_blog_posts returned no data, trying fallback...');
-        }
-        console.log('📖 Trying blog_posts fallback...');
-        const fallbackResult = await supabase
-          .from('blog_posts')
-          .select('*')
-          .eq('status', 'published')
-          .order('created_at', { ascending: false })
-          .limit(limit);
-
-        if (fallbackResult.error) {
-          // Extract readable error message
-          const getErrorMessage = (error: any): string => {
-            if (!error) return 'Unknown error';
-            if (typeof error === 'string') return error;
-            if (error.message) return error.message;
-            if (error.error_description) return error.error_description;
-            if (error.code) return `Error ${error.code}: ${error.message || 'Unknown'}`;
-            return String(error);
-          };
-
-          const errorMessage = getErrorMessage(fallbackResult.error);
-
-          console.error('Failed to get available posts from both tables:', errorMessage);
-          console.error('Environment status:', {
-            hasUrl: !!import.meta.env.VITE_SUPABASE_URL,
-            hasKey: !!import.meta.env.VITE_SUPABASE_ANON_KEY,
-            urlPrefix: import.meta.env.VITE_SUPABASE_URL ? import.meta.env.VITE_SUPABASE_URL.substring(0, 30) : 'missing',
-            keyPrefix: import.meta.env.VITE_SUPABASE_ANON_KEY ? import.meta.env.VITE_SUPABASE_ANON_KEY.substring(0, 10) : 'missing'
-          });
-
-          // Special handling for API key errors
-          if (errorMessage.includes('No API key found') ||
-              errorMessage.includes('Invalid API key') ||
-              fallbackResult.error.code === '401' ||
-              fallbackResult.error.code === 'PGRST000') {
-            console.error('🔑 API Key Configuration Issue Detected:');
-            console.error('   - Check VITE_SUPABASE_URL and VITE_SUPABASE_ANON_KEY environment variables');
-            console.error('   - Ensure environment variables are properly loaded');
-            console.error('   - Try restarting the development server');
-            console.error('   - Run testSupabaseConnection() in console for diagnostics');
-          }
-
-          return [];
-        }
-
-        data = fallbackResult.data;
->>>>>>> a6837a51
+
       }
 
       console.log(`✅ Found ${data?.length || 0} available posts`);
