--- conflicted
+++ resolved
@@ -1,13 +1,6 @@
-<<<<<<< HEAD
 import { supabase } from '@/integrations/supabase/client';
 import type { User } from '@supabase/supabase-js';
 import { initializeBlogSystemSafely } from '@/utils/ensureBlogTables';
-=======
-/**
- * Simple Blog Claim Service
- * Handles claiming blog posts with 3-post limit per user
- */
->>>>>>> 8f0614a7
 
 interface ClaimResult {
   success: boolean;
@@ -15,24 +8,27 @@
   error?: string;
 }
 
-<<<<<<< HEAD
+interface UserClaimStats {
+  claimedCount: number;
+  maxClaims: number;
+  canClaim: boolean;
+}
+
 export class BlogClaimService {
+  private static readonly MAX_CLAIMS_PER_USER = 3;
+
   /**
    * Get all published blog posts from the database that can be claimed
    */
-  static async getClaimablePosts(limit: number = 20): Promise<ClaimablePost[]> {
+  static async getClaimablePosts(limit: number = 20): Promise<any[]> {
     try {
       console.log(`🔍 BlogClaimService: Fetching up to ${limit} claimable posts...`);
-
-      // Initialize blog system safely
       const initResult = await initializeBlogSystemSafely();
 
       if (initResult.fallbackToLocalStorage) {
-        console.warn('⚠️ BlogClaimService: Using localStorage fallback due to database issues');
+        console.warn('⚠️ Using localStorage fallback due to DB issues');
         return [];
       }
-
-      console.log('✅ BlogClaimService: Database initialized successfully');
 
       const { data, error } = await supabase
         .from('published_blog_posts')
@@ -46,92 +42,47 @@
         .limit(limit);
 
       if (error) {
-        console.error('❌ BlogClaimService: Database error fetching posts:', {
-          message: error.message,
-          details: error.details,
-          hint: error.hint,
-          code: error.code,
-          errorString: JSON.stringify(error, null, 2)
-        });
-        console.error('❌ BlogClaimService: Raw error details:', JSON.stringify(error, null, 2));
-
-        // Check if it's a table/schema issue
-        if (error.message?.includes('relation') || error.message?.includes('does not exist')) {
-          console.warn('🔧 BlogClaimService: Database table may not exist, falling back to empty array');
-        }
+        console.error('❌ Error fetching posts:', error);
         return [];
       }
 
-      console.log(`✅ BlogClaimService: Successfully fetched ${data?.length || 0} posts from database`);
-
-      if (data && data.length > 0) {
-        console.log('📋 BlogClaimService: Post breakdown:', {
-          total: data.length,
-          trial: data.filter(p => p.is_trial_post).length,
-          claimed: data.filter(p => p.user_id && !p.is_trial_post).length,
-          available: data.filter(p => !p.user_id || p.is_trial_post).length
-        });
-      }
-
-      // Validate data structure
-      const validatedData = (data || []).filter(post => {
-        if (!post.id || !post.slug || !post.title) {
-          console.warn('⚠️ BlogClaimService: Skipping invalid post data:', post);
-          return false;
-        }
-        return true;
-      });
-=======
-interface UserClaimStats {
-  claimedCount: number;
-  maxClaims: number;
-  canClaim: boolean;
-}
->>>>>>> 8f0614a7
-
-export class BlogClaimService {
-  private static readonly MAX_CLAIMS_PER_USER = 3;
+      return (data || []).filter(post => post.id && post.slug && post.title);
+    } catch (err) {
+      console.error('❌ Unexpected error fetching claimable posts:', err);
+      return [];
+    }
+  }
 
   /**
-   * Get user's current claim statistics
+   * Get a user's claim statistics
    */
   static async getUserClaimStats(userId: string): Promise<UserClaimStats> {
     try {
-      // Try database first
-      const { createClient } = await import('@supabase/supabase-js');
-      const supabaseUrl = import.meta.env.VITE_SUPABASE_URL;
-      const supabaseKey = import.meta.env.VITE_SUPABASE_ANON_KEY;
-      
-      if (supabaseUrl && supabaseKey) {
-        const supabase = createClient(supabaseUrl, supabaseKey);
-        
-        const { count, error } = await supabase
-          .from('blog_posts')
-          .select('*', { count: 'exact', head: true })
-          .eq('user_id', userId)
-          .eq('is_trial_post', true);
+      const { count, error } = await supabase
+        .from('blog_posts')
+        .select('*', { count: 'exact', head: true })
+        .eq('user_id', userId)
+        .eq('is_trial_post', true);
 
-        if (!error) {
-          const claimedCount = count || 0;
-          return {
-            claimedCount,
-            maxClaims: this.MAX_CLAIMS_PER_USER,
-            canClaim: claimedCount < this.MAX_CLAIMS_PER_USER
-          };
-        }
-      }
+      const claimedCount = count || 0;
+
+      return {
+        claimedCount,
+        maxClaims: this.MAX_CLAIMS_PER_USER,
+        canClaim: claimedCount < this.MAX_CLAIMS_PER_USER
+      };
     } catch (error) {
       console.warn('Database error, using localStorage fallback:', error);
     }
 
-    // Fallback to localStorage
+    // Fallback
     const allBlogPosts = JSON.parse(localStorage.getItem('all_blog_posts') || '[]');
     let claimedCount = 0;
 
-    for (const blogMeta of allBlogPosts) {
-      const blogData = localStorage.getItem(`blog_post_${blogMeta.slug}`);
-      if (blogData) {
-        const blogPost = JSON.parse(blogData);
+    for (const meta of allBlogPosts) {
+      const post = localStorage.getItem(`blog_post_${meta.slug}`);
+      if (post) {
+        const blogPost = JSON.parse(post);
         if (blogPost.user_id === userId && blogPost.is_trial_post) {
           claimedCount++;
         }
@@ -146,127 +97,61 @@
   }
 
   /**
-   * Claim a blog post for a user
+   * Claim a blog post
    */
   static async claimBlogPost(blogSlug: string, userId: string): Promise<ClaimResult> {
     try {
-      // Check if user can claim more posts
       const stats = await this.getUserClaimStats(userId);
-      
+
       if (!stats.canClaim) {
         return {
           success: false,
-          message: `You have reached the maximum limit of ${this.MAX_CLAIMS_PER_USER} claimed posts.`
+          message: `You’ve reached the maximum of ${this.MAX_CLAIMS_PER_USER} claimed posts.`
         };
       }
 
-      // Try database first
-      try {
-        const { createClient } = await import('@supabase/supabase-js');
-        const supabaseUrl = import.meta.env.VITE_SUPABASE_URL;
-        const supabaseKey = import.meta.env.VITE_SUPABASE_ANON_KEY;
-        
-        if (supabaseUrl && supabaseKey) {
-          const supabase = createClient(supabaseUrl, supabaseKey);
-          
-          const { data: existingPost, error: fetchError } = await supabase
-            .from('blog_posts')
-            .select('*')
-            .eq('slug', blogSlug)
-            .eq('is_trial_post', true)
-            .single();
+      const { data: post, error } = await supabase
+        .from('blog_posts')
+        .select('*')
+        .eq('slug', blogSlug)
+        .eq('is_trial_post', true)
+        .single();
 
-          if (fetchError) {
-            throw fetchError;
-          }
-
-          if (!existingPost) {
-            return {
-              success: false,
-              message: 'Blog post not found.'
-            };
-          }
-
-          if (existingPost.user_id) {
-            return {
-              success: false,
-              message: 'This blog post has already been claimed by another user.'
-            };
-          }
-
-          // Check if post is expired
-          if (existingPost.expires_at && new Date() > new Date(existingPost.expires_at)) {
-            return {
-              success: false,
-              message: 'This blog post has expired and can no longer be claimed.'
-            };
-          }
-
-          // Claim the post
-          const { error: updateError } = await supabase
-            .from('blog_posts')
-            .update({ 
-              user_id: userId,
-              expires_at: null // Remove expiration when claimed
-            })
-            .eq('slug', blogSlug)
-            .eq('is_trial_post', true)
-            .is('user_id', null); // Ensure it's still unclaimed
-
-          if (!updateError) {
-            return {
-              success: true,
-              message: 'Blog post claimed successfully! It is now permanently yours.'
-            };
-          }
-        }
-      } catch (dbError) {
-        console.warn('Database error, using localStorage fallback:', dbError);
+      if (error || !post) {
+        return { success: false, message: 'Blog post not found.' };
       }
 
-      // Fallback to localStorage
-      const blogData = localStorage.getItem(`blog_post_${blogSlug}`);
-      if (!blogData) {
-        return {
-          success: false,
-          message: 'Blog post not found.'
-        };
+      if (post.user_id) {
+        return { success: false, message: 'This blog post has already been claimed.' };
       }
 
-      const blogPost = JSON.parse(blogData);
-      
-      if (blogPost.user_id) {
-        return {
-          success: false,
-          message: 'This blog post has already been claimed by another user.'
-        };
+      if (post.expires_at && new Date() > new Date(post.expires_at)) {
+        return { success: false, message: 'This blog post has expired.' };
       }
 
-      // Check if post is expired
-      if (blogPost.expires_at && new Date() > new Date(blogPost.expires_at)) {
-        return {
-          success: false,
-          message: 'This blog post has expired and can no longer be claimed.'
-        };
+      const { error: updateError } = await supabase
+        .from('blog_posts')
+        .update({
+          user_id: userId,
+          expires_at: null
+        })
+        .eq('slug', blogSlug)
+        .eq('is_trial_post', true)
+        .is('user_id', null);
+
+      if (updateError) {
+        return { success: false, message: 'Failed to claim blog post.' };
       }
 
-      // Claim the post in localStorage
-      blogPost.user_id = userId;
-      blogPost.expires_at = null; // Remove expiration when claimed
-      blogPost.updated_at = new Date().toISOString();
-      
-      localStorage.setItem(`blog_post_${blogSlug}`, JSON.stringify(blogPost));
-      
       return {
         success: true,
-        message: 'Blog post claimed successfully! It is now permanently yours.'
+        message: 'Blog post claimed successfully! It’s now permanently yours.'
       };
-
     } catch (error) {
-      console.error('Failed to claim blog post:', error);
+      console.error('❌ Failed to claim post:', error);
       return {
         success: false,
-        error: error instanceof Error ? error.message : 'Unknown error occurred'
+        error: error instanceof Error ? error.message : 'Unknown error'
       };
     }
   }
@@ -276,43 +161,31 @@
    */
   static async getUserClaimedPosts(userId: string): Promise<any[]> {
     try {
-      // Try database first
-      const { createClient } = await import('@supabase/supabase-js');
-      const supabaseUrl = import.meta.env.VITE_SUPABASE_URL;
-      const supabaseKey = import.meta.env.VITE_SUPABASE_ANON_KEY;
-      
-      if (supabaseUrl && supabaseKey) {
-        const supabase = createClient(supabaseUrl, supabaseKey);
-        
-        const { data, error } = await supabase
-          .from('blog_posts')
-          .select('*')
-          .eq('user_id', userId)
-          .eq('is_trial_post', true)
-          .order('created_at', { ascending: false });
+      const { data, error } = await supabase
+        .from('blog_posts')
+        .select('*')
+        .eq('user_id', userId)
+        .eq('is_trial_post', true)
+        .order('created_at', { ascending: false });
 
-        if (!error) {
-          return data || [];
-        }
-      }
+      return data || [];
     } catch (error) {
-      console.warn('Database error, using localStorage fallback:', error);
+      console.warn('⚠️ DB error, using fallback:', error);
     }
 
-    // Fallback to localStorage
     const allBlogPosts = JSON.parse(localStorage.getItem('all_blog_posts') || '[]');
-    const claimedPosts: any[] = [];
+    const claimed = [];
 
-    for (const blogMeta of allBlogPosts) {
-      const blogData = localStorage.getItem(`blog_post_${blogMeta.slug}`);
-      if (blogData) {
-        const blogPost = JSON.parse(blogData);
+    for (const meta of allBlogPosts) {
+      const post = localStorage.getItem(`blog_post_${meta.slug}`);
+      if (post) {
+        const blogPost = JSON.parse(post);
         if (blogPost.user_id === userId && blogPost.is_trial_post) {
-          claimedPosts.push(blogPost);
+          claimed.push(blogPost);
         }
       }
     }
 
-    return claimedPosts.sort((a, b) => new Date(b.created_at).getTime() - new Date(a.created_at).getTime());
+    return claimed.sort((a, b) => new Date(b.created_at).getTime() - new Date(a.created_at).getTime());
   }
 }