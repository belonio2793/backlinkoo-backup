--- conflicted
+++ resolved
@@ -76,11 +76,6 @@
     //       console.log('🛡️ Homepage safety verified - users protected');
     //     } else {
     //       console.warn('⚠️ Homepage safety issues detected:', result.issues);
-<<<<<<< HEAD
-    //       console.log('🛡️ Automatic fallbacks have been enabled to protect users');
-=======
-    //       console.log('🔄 Automatic fallbacks have been enabled to protect users');
->>>>>>> ded55dcb
     //     }
     //   });
     // });
