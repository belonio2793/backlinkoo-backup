import { useState } from "react";
import { Button } from "@/components/ui/button";
import { Input } from "@/components/ui/input";
import { Label } from "@/components/ui/label";
import { Dialog, DialogContent, DialogHeader, DialogTitle } from "@/components/ui/dialog";
import { useToast } from "@/hooks/use-toast";
import { AuthService } from "@/services/authService";
import { CleanAuthForm } from "@/components/shared/CleanAuthForm";
import { validateEmail } from "@/utils/authValidation";
import { Mail, RefreshCw, Infinity } from "lucide-react";
import { LiveUserActivity } from "./SocialProofElements";

interface LoginModalProps {
  isOpen: boolean;
  onClose: () => void;
  onAuthSuccess?: (user: any) => void;
  defaultTab?: "login" | "signup";
  pendingAction?: string; // Description of what user was trying to access
}

export function LoginModal({ isOpen, onClose, onAuthSuccess, defaultTab = "login", pendingAction }: LoginModalProps) {
  const [isLoading, setIsLoading] = useState(false);
  const [showForgotPassword, setShowForgotPassword] = useState(false);
  const [forgotPasswordEmail, setForgotPasswordEmail] = useState("");
  const [activeTab, setActiveTab] = useState<"login" | "signup">(defaultTab);

  const { toast } = useToast();

  const handleAuthSuccess = (user: any) => {
    console.log('🎯 LoginModal: handleAuthSuccess called for user:', user?.email);

    // Reset modal state immediately to prevent conflicts
    setIsLoading(false);
    setShowForgotPassword(false);
    setForgotPasswordEmail("");

    // Call the parent's onAuthSuccess first (which may handle navigation)
    onAuthSuccess?.(user);

    // Close modal immediately - no setTimeout to prevent race conditions
    onClose();
  };

  const handleForgotPassword = async (e: React.FormEvent) => {
    e.preventDefault();

    if (!validateEmail(forgotPasswordEmail)) {
      toast({
        title: "Invalid email",
        description: "Please enter a valid email address.",
        variant: "destructive",
      });
      return;
    }

    setIsLoading(true);

    try {
      const result = await AuthService.resetPassword(forgotPasswordEmail);

      if (result.success) {
        toast({
          title: "Reset email sent!",
          description: "Check your email for password reset instructions.",
        });
        setShowForgotPassword(false);
        setForgotPasswordEmail("");
      } else {
        toast({
          title: "Reset failed",
          description: result.error || "Failed to send reset email.",
          variant: "destructive",
        });
      }
    } catch (error) {
      console.error("Password reset error:", error);
      toast({
        title: "Reset failed",
        description: "An unexpected error occurred. Please try again.",
        variant: "destructive",
      });
    } finally {
      setIsLoading(false);
    }
  };

  const resetAndClose = () => {
    setForgotPasswordEmail("");
    setShowForgotPassword(false);
    setIsLoading(false);
    onClose();
  };

  return (
    <Dialog open={isOpen} onOpenChange={resetAndClose}>
<<<<<<< HEAD
      <DialogContent className="sm:max-w-lg max-h-[90vh] overflow-y-auto">
=======
      <DialogContent className="sm:max-w-lg w-full max-w-md mx-auto">
>>>>>>> 7523594f
        <DialogHeader>
          <div className="text-center">
            <div className="flex items-center justify-center gap-2 mb-4">
              <Infinity className="h-8 w-8 text-primary" />
            </div>
            <DialogTitle className="text-2xl font-bold text-foreground" role="banner">
              {activeTab === "signup" ? "Get Started" : "Welcome Back"}
            </DialogTitle>
            {pendingAction && (
              <p className="text-sm text-muted-foreground mt-2">
                {activeTab === "signup"
                  ? `Create an account to access ${pendingAction}`
                  : `Sign in to access ${pendingAction}`
                }
              </p>
            )}
            <div className="mt-3">
              <LiveUserActivity />
            </div>
          </div>
        </DialogHeader>

        {showForgotPassword ? (
          <form onSubmit={handleForgotPassword} className="space-y-4">
            <div className="space-y-2">
              <Label htmlFor="forgot-email">Email Address</Label>
              <Input
                id="forgot-email"
                type="email"
                placeholder="Enter your email address"
                value={forgotPasswordEmail}
                onChange={(e) => setForgotPasswordEmail(e.target.value)}
                required
              />
            </div>

            <div className="flex gap-2">
              <Button
                type="button"
                variant="outline"
                className="flex-1"
                onClick={() => setShowForgotPassword(false)}
                disabled={isLoading}
              >
                Back
              </Button>
              <Button
                type="submit"
                className="flex-1"
                disabled={isLoading || !forgotPasswordEmail}
              >
                {isLoading ? (
                  <>
                    <RefreshCw className="h-4 w-4 mr-2 animate-spin" />
                    Sending...
                  </>
                ) : (
                  <>
                    <Mail className="h-4 w-4 mr-2" />
                    Send Reset Email
                  </>
                )}
              </Button>
            </div>
          </form>
        ) : (
          <CleanAuthForm
            onAuthSuccess={handleAuthSuccess}
            onSignInStart={onClose}
            onForgotPassword={() => setShowForgotPassword(true)}
            defaultTab={defaultTab}
            onTabChange={setActiveTab}
          />
        )}
      </DialogContent>
    </Dialog>
  );
}<|MERGE_RESOLUTION|>--- conflicted
+++ resolved
@@ -93,11 +93,6 @@
 
   return (
     <Dialog open={isOpen} onOpenChange={resetAndClose}>
-<<<<<<< HEAD
-      <DialogContent className="sm:max-w-lg max-h-[90vh] overflow-y-auto">
-=======
-      <DialogContent className="sm:max-w-lg w-full max-w-md mx-auto">
->>>>>>> 7523594f
         <DialogHeader>
           <div className="text-center">
             <div className="flex items-center justify-center gap-2 mb-4">
