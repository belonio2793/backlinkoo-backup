import { useState } from "react";
import { Button } from "@/components/ui/button";
import { Input } from "@/components/ui/input";
import { Label } from "@/components/ui/label";
import { Tabs, TabsContent, TabsList, TabsTrigger } from "@/components/ui/tabs";
import { useToast } from "@/hooks/use-toast";
import { AuthService } from "@/services/authService";
import { TrialConversionService } from "@/services/trialConversionService";

import { validateEmail, validatePassword, validateRequired } from "@/utils/authValidation";
import { Eye, EyeOff, Shield, CheckCircle } from "lucide-react";
import CompactTestimonials from "@/components/CompactTestimonials";
import TestimonialBanner from "@/components/TestimonialBanner";

interface AuthFormTabsProps {
  onAuthSuccess?: (user: any) => void;
  onSignInStart?: () => void;
  showTrialUpgrade?: boolean;
  isCompact?: boolean;
  onForgotPassword?: () => void;
  className?: string;
  defaultTab?: "login" | "signup";
  onTabChange?: (tab: "login" | "signup") => void;
}

export function AuthFormTabs({
  onAuthSuccess,
  onSignInStart,
  showTrialUpgrade = false,
  isCompact = false,
  onForgotPassword,
  className = "",
  defaultTab,
  onTabChange
}: AuthFormTabsProps) {
  const [showPassword, setShowPassword] = useState(false);
  const [isLoading, setIsLoading] = useState(false);
  const [loadingMessage, setLoadingMessage] = useState('');
  const [activeTab, setActiveTab] = useState<"login" | "signup">(
    defaultTab || "login"
  );

  const handleTabChange = (value: string) => {
    const newTab = value as "login" | "signup";
    setActiveTab(newTab);
    onTabChange?.(newTab);
  };

  // Form states
  const [loginEmail, setLoginEmail] = useState("");
  const [loginPassword, setLoginPassword] = useState("");
  const [signupEmail, setSignupEmail] = useState("");
  const [signupPassword, setSignupPassword] = useState("");
  const [confirmPassword, setConfirmPassword] = useState("");
  const [firstName, setFirstName] = useState("");

  const { toast } = useToast();



  const handleLogin = async (e: React.FormEvent) => {
    e.preventDefault();
    if (isLoading) return;

    console.log('🔐 Login attempt with:', {
      email: loginEmail,
      hasPassword: !!loginPassword,
      emailLength: loginEmail.length,
      passwordLength: loginPassword.length
    });

    // Trim whitespace from inputs
    const trimmedEmail = loginEmail.trim();
    const trimmedPassword = loginPassword.trim();

    if (!trimmedEmail || !trimmedPassword) {
      toast({
        title: "Missing credentials",
        description: "Please enter both email and password.",
        variant: "destructive",
      });
      return;
    }

    if (!validateEmail(trimmedEmail)) {
      toast({
        title: "Invalid email format",
        description: "Please enter a valid email address.",
        variant: "destructive",
      });
      return;
    }

    if (trimmedPassword.length < 6) {
      toast({
        title: "Password too short",
        description: "Password must be at least 6 characters long.",
        variant: "destructive",
      });
      return;
    }

    // Close modal immediately when sign in is clicked
    onSignInStart?.();

    setIsLoading(true);
    setLoadingMessage('Authenticating...');
    const currentEmail = trimmedEmail;
    const currentPassword = trimmedPassword;

    try {
      const result = await AuthService.signIn({
        email: currentEmail,
        password: currentPassword,
      });

      if (result.success) {
        toast({
          title: "Welcome back!",
          description: `Signing in as ${currentEmail}`,
        });
        onAuthSuccess?.(result.user);
      } else {
        // Use the formatted error message from AuthService
        toast({
          title: "Sign in failed",
          description: result.error || "Please check your credentials and try again.",
          variant: "destructive",
        });
      }
    } catch (error: any) {
      // This should rarely happen since AuthService handles most errors
      console.error('🚨 Unexpected login error:', error);
      toast({
        title: "Connection error",
        description: "Unable to connect to authentication service. Please check your internet connection and try again.",
        variant: "destructive",
      });
    } finally {
      setIsLoading(false);
      setLoadingMessage('');
    }
  };

  const handleSignup = async (e: React.FormEvent) => {
    e.preventDefault();
    if (isLoading) return;

    // Validate all fields
    const emailValidation = validateEmail(signupEmail);
    const passwordValidation = validatePassword(signupPassword);
    const nameValidation = validateRequired(firstName, "First name");

    if (!emailValidation) {
      toast({
        title: "Invalid email format",
        description: "Please enter a valid email address.",
        variant: "destructive",
      });
      return;
    }

    if (!passwordValidation.isValid) {
      toast({
        title: "Password requirements not met",
        description: passwordValidation.message,
        variant: "destructive",
      });
      return;
    }

    if (signupPassword !== confirmPassword) {
      toast({
        title: "Passwords don't match",
        description: "Please make sure your passwords match.",
        variant: "destructive",
      });
      return;
    }

    if (!nameValidation.isValid) {
      toast({
        title: "Required field missing",
        description: nameValidation.message,
        variant: "destructive",
      });
      return;
    }

    setIsLoading(true);

    // Show loading notification
    toast({
      title: showTrialUpgrade ? "Upgrading your trial..." : "Creating your account...",
      description: "Please wait while we set up your account.",
    });

    try {
      // Use trial conversion service if we're upgrading a trial
      if (showTrialUpgrade && TrialConversionService.hasConvertibleTrialPosts()) {
        const conversionResult = await TrialConversionService.convertTrialToAccount(
          signupEmail,
          signupPassword,
          firstName.trim()
        );

        if (conversionResult.success) {
          const convertedCount = conversionResult.convertedPosts || 0;
          toast({
            title: "Trial upgraded successfully!",
            description: convertedCount > 0
              ? `Your account is ready and ${convertedCount} trial post${convertedCount > 1 ? 's have' : ' has'} been converted to permanent.`
              : "Your account is ready! You can now create permanent backlinks.",
          });

          // Check for claim intent
          const claimIntent = localStorage.getItem('claim_intent');
          if (claimIntent) {
            try {
              const intent = JSON.parse(claimIntent);
              localStorage.removeItem('claim_intent');

              toast({
                title: "Continuing with your claim...",
                description: `Processing your request to claim "${intent.postTitle}"`,
              });

              window.location.href = `/blog/${intent.postSlug}`;
              return;
            } catch (error) {
              console.warn('Failed to parse claim intent:', error);
              localStorage.removeItem('claim_intent');
            }
          }

          onAuthSuccess?.(conversionResult.user);
        } else {
          toast({
            title: "Upgrade failed",
            description: conversionResult.error || "Failed to upgrade trial account.",
            variant: "destructive",
          });
        }
      } else {
        // Use standard AuthService for signup
        const result = await AuthService.signUp({
          email: signupEmail.trim(),
          password: signupPassword,
          firstName: firstName.trim(),
        });

        if (result.success) {
          if (result.requiresEmailVerification) {
            toast({
              title: "Account created! Check your email",
              description: "We've sent you a confirmation link to verify your account. Please check your email and spam folder.",
            });
          } else {
            toast({
              title: "Account created and verified!",
              description: "Your account has been created and your email is already verified. You can now sign in.",
            });
          }

          if (result.user?.email_confirmed_at) {
            // Check for claim intent
            const claimIntent = localStorage.getItem('claim_intent');
            if (claimIntent) {
              try {
                const intent = JSON.parse(claimIntent);
                localStorage.removeItem('claim_intent');

                toast({
                  title: "Continuing with your claim...",
                  description: `Processing your request to claim "${intent.postTitle}"`,
                });

                window.location.href = `/blog/${intent.postSlug}`;
                return;
              } catch (error) {
                console.warn('Failed to parse claim intent:', error);
                localStorage.removeItem('claim_intent');
              }
            }

            onAuthSuccess?.(result.user);
          } else {
            // Auto-switch to login tab immediately after successful signup
            setActiveTab("login");
            setLoginEmail(signupEmail); // Pre-fill email for easy login
          }

        } else {
          let errorTitle = "Sign up failed";
          let errorMessage = result.error || "An error occurred during sign up.";

          if (result.error?.includes("already registered") || result.error?.includes("already exists")) {
            errorTitle = "Account already exists";
            errorMessage = "An account with this email already exists. Please try signing in instead.";
            setActiveTab("login");
            setLoginEmail(signupEmail);
          }

          toast({
            title: errorTitle,
            description: errorMessage,
            variant: "destructive",
          });
        }
      }

      // Reset signup form
      setSignupEmail("");
      setSignupPassword("");
      setConfirmPassword("");
      setFirstName("");

    } catch (error) {
      console.error('Signup error:', error);
      toast({
        title: "Sign up failed",
        description: "An unexpected error occurred. Please try again.",
        variant: "destructive",
      });
    } finally {
      setIsLoading(false);
    }
  };



  const inputHeight = isCompact ? "h-9" : "";
  const spacingClass = isCompact ? "space-y-3" : "space-y-4";

  return (
<<<<<<< HEAD
    <div className={`w-full ${className}`}>
      <Tabs value={activeTab} onValueChange={handleTabChange} className="w-full">
        <TabsList className="grid w-full grid-cols-2 mb-6">
          <TabsTrigger value="login">Sign In</TabsTrigger>
          <TabsTrigger value="signup">
            {showTrialUpgrade ? "Upgrade" : "Create Account"}
          </TabsTrigger>
        </TabsList>

      <TabsContent value="login" className="mt-0">
        <form onSubmit={handleLogin} className={`${spacingClass} mt-4`}>
=======
    <div className="w-full transform-none isolate" style={{ transform: 'none !important' }}>
      <Tabs value={activeTab} onValueChange={setActiveTab} className={`w-full ${className}`}>
      <TabsList className="grid w-full grid-cols-2">
        <TabsTrigger value="login">Sign In</TabsTrigger>
        <TabsTrigger value="signup">
          {showTrialUpgrade ? "Upgrade" : "Create Account"}
        </TabsTrigger>
      </TabsList>

      <TabsContent value="login" className="transform-none" style={{ transform: 'none' }}>
        <form onSubmit={handleLogin} className={spacingClass}>
>>>>>>> 7523594f
          <div className="space-y-2">
            <Label htmlFor="login-email">Email</Label>
            <Input
              id="login-email"
              type="email"
              placeholder="your@email.com"
              value={loginEmail}
              onChange={(e) => setLoginEmail(e.target.value)}
              className={inputHeight}
              required
            />
          </div>

          <div className="space-y-2">
            <Label htmlFor="login-password">Password</Label>
            <div className="relative">
              <Input
                id="login-password"
                type={showPassword ? "text" : "password"}
                placeholder="••••••••"
                value={loginPassword}
                onChange={(e) => setLoginPassword(e.target.value)}
                className={inputHeight}
                required
              />
              <Button
                type="button"
                variant="ghost"
                size="icon"
                className={`absolute right-0 top-0 ${isCompact ? 'h-9 w-9' : 'h-full'} px-3 py-2 hover:bg-transparent`}
                onClick={() => setShowPassword(!showPassword)}
              >
                {showPassword ? (
                  <EyeOff className="h-4 w-4" />
                ) : (
                  <Eye className="h-4 w-4" />
                )}
              </Button>
            </div>
          </div>

          <Button
            type="submit"
            className={`w-full ${inputHeight}`}
            disabled={!loginEmail || !loginPassword || isLoading}
          >
            {isLoading ? (
              <div className="w-4 h-4 mr-2 border-2 border-white border-t-transparent rounded-full animate-spin" />
            ) : (
              <Shield className="h-4 w-4 mr-2" />
            )}
            {isLoading ? (loadingMessage || "Signing In...") : "Sign In"}
          </Button>

          <div className="flex items-center justify-center gap-1 text-center">
            {onForgotPassword && (
              <>
                <Button
                  type="button"
                  variant="link"
                  className="text-sm text-muted-foreground p-0 h-auto"
                  onClick={onForgotPassword}
                >
                  Forgot your password?
                </Button>
                <span className="text-sm text-muted-foreground">•</span>
              </>
            )}
            <Button
              type="button"
              variant="link"
              className="text-sm text-muted-foreground p-0 h-auto"
              onClick={() => window.open('/auth-diagnostic', '_blank')}
            >
              Having trouble signing in?
            </Button>
          </div>

          {/* Testimonial banner for login */}
          {!isCompact && (
            <div className="mt-6">
              <TestimonialBanner />
            </div>
          )}
        </form>
      </TabsContent>

<<<<<<< HEAD
      <TabsContent value="signup" className="mt-0">
        <form onSubmit={handleSignup} className={`${spacingClass} mt-4`}>
=======
      <TabsContent value="signup" className="transform-none" style={{ transform: 'none' }}>
        <form onSubmit={handleSignup} className={spacingClass}>
>>>>>>> 7523594f
          <div className="space-y-2">
            <Label htmlFor="first-name">First Name</Label>
            <Input
              id="first-name"
              type="text"
              placeholder="John"
              value={firstName}
              onChange={(e) => setFirstName(e.target.value)}
              className={inputHeight}
              required
            />
          </div>

          <div className="space-y-2">
            <Label htmlFor="signup-email">Email</Label>
            <Input
              id="signup-email"
              type="email"
              placeholder="your@email.com"
              value={signupEmail}
              onChange={(e) => setSignupEmail(e.target.value)}
              className={inputHeight}
              required
            />
          </div>

          <div className="space-y-2">
            <Label htmlFor="signup-password">Password</Label>
            <div className="relative">
              <Input
                id="signup-password"
                type={showPassword ? "text" : "password"}
                placeholder="••••••••"
                value={signupPassword}
                onChange={(e) => setSignupPassword(e.target.value)}
                className={inputHeight}
                required
              />
              <Button
                type="button"
                variant="ghost"
                size="icon"
                className={`absolute right-0 top-0 ${isCompact ? 'h-9 w-9' : 'h-full'} px-3 py-2 hover:bg-transparent`}
                onClick={() => setShowPassword(!showPassword)}
              >
                {showPassword ? (
                  <EyeOff className="h-4 w-4" />
                ) : (
                  <Eye className="h-4 w-4" />
                )}
              </Button>
            </div>
            {!isCompact && (
              <div className="text-xs text-muted-foreground">
                Password must be at least 6 characters long
              </div>
            )}
          </div>

          <div className="space-y-2">
            <Label htmlFor="confirm-password">Confirm Password</Label>
            <Input
              id="confirm-password"
              type="password"
              placeholder="••••••••••••••"
              value={confirmPassword}
              onChange={(e) => setConfirmPassword(e.target.value)}
              className={inputHeight}
              required
            />
          </div>

          <Button
            type="submit"
<<<<<<< HEAD
            className={`w-full ${inputHeight} ${isLoading ? 'bg-primary/80' : ''} mt-2`}
=======
            className={`w-full ${inputHeight}`}
>>>>>>> 7523594f
            disabled={!signupEmail || !signupPassword || !confirmPassword || !firstName || isLoading}
          >
            {isLoading ? (
              <div className="w-4 h-4 mr-2 border-2 border-white border-t-transparent rounded-full animate-spin" />
            ) : (
              <CheckCircle className="h-4 w-4 mr-2" />
            )}
            {isLoading ? "Creating Account..." : (showTrialUpgrade ? "Upgrade Trial" : "Create Account")}
          </Button>

          <div className="flex items-center justify-center gap-1 text-center">
            <Button
              type="button"
              variant="link"
              className="text-sm text-muted-foreground p-0 h-auto"
              onClick={() => window.open('/auth-diagnostic', '_blank')}
            >
              Need help signing up?
            </Button>
          </div>

          {/* Testimonials for signup tab */}
          {!isCompact && (
            <div className="mt-6">
              <CompactTestimonials />
            </div>
          )}
        </form>
      </TabsContent>
      </Tabs>
    </div>
  );
}<|MERGE_RESOLUTION|>--- conflicted
+++ resolved
@@ -333,31 +333,6 @@
   const spacingClass = isCompact ? "space-y-3" : "space-y-4";
 
   return (
-<<<<<<< HEAD
-    <div className={`w-full ${className}`}>
-      <Tabs value={activeTab} onValueChange={handleTabChange} className="w-full">
-        <TabsList className="grid w-full grid-cols-2 mb-6">
-          <TabsTrigger value="login">Sign In</TabsTrigger>
-          <TabsTrigger value="signup">
-            {showTrialUpgrade ? "Upgrade" : "Create Account"}
-          </TabsTrigger>
-        </TabsList>
-
-      <TabsContent value="login" className="mt-0">
-        <form onSubmit={handleLogin} className={`${spacingClass} mt-4`}>
-=======
-    <div className="w-full transform-none isolate" style={{ transform: 'none !important' }}>
-      <Tabs value={activeTab} onValueChange={setActiveTab} className={`w-full ${className}`}>
-      <TabsList className="grid w-full grid-cols-2">
-        <TabsTrigger value="login">Sign In</TabsTrigger>
-        <TabsTrigger value="signup">
-          {showTrialUpgrade ? "Upgrade" : "Create Account"}
-        </TabsTrigger>
-      </TabsList>
-
-      <TabsContent value="login" className="transform-none" style={{ transform: 'none' }}>
-        <form onSubmit={handleLogin} className={spacingClass}>
->>>>>>> 7523594f
           <div className="space-y-2">
             <Label htmlFor="login-email">Email</Label>
             <Input
@@ -444,14 +419,6 @@
           )}
         </form>
       </TabsContent>
-
-<<<<<<< HEAD
-      <TabsContent value="signup" className="mt-0">
-        <form onSubmit={handleSignup} className={`${spacingClass} mt-4`}>
-=======
-      <TabsContent value="signup" className="transform-none" style={{ transform: 'none' }}>
-        <form onSubmit={handleSignup} className={spacingClass}>
->>>>>>> 7523594f
           <div className="space-y-2">
             <Label htmlFor="first-name">First Name</Label>
             <Input
@@ -526,11 +493,6 @@
 
           <Button
             type="submit"
-<<<<<<< HEAD
-            className={`w-full ${inputHeight} ${isLoading ? 'bg-primary/80' : ''} mt-2`}
-=======
-            className={`w-full ${inputHeight}`}
->>>>>>> 7523594f
             disabled={!signupEmail || !signupPassword || !confirmPassword || !firstName || isLoading}
           >
             {isLoading ? (
