--- conflicted
+++ resolved
@@ -66,15 +66,10 @@
 
   // UI state
   const [showSignupPopup, setShowSignupPopup] = useState(false);
-<<<<<<< HEAD
+  const [showLoginModal, setShowLoginModal] = useState(false);
   const [generationError, setGenerationError] = useState<Error | string | null>(null);
 
-=======
-  const [showLoginModal, setShowLoginModal] = useState(false);
->>>>>>> 01b6a2dd
   const { toast } = useToast();
-
-  // Use the authentication hook
   const { currentUser, isCheckingAuth, isLoggedIn, isGuest, authChecked } = useAuthStatus();
 
   // ENTERPRISE DEBUG & MONITORING
@@ -113,13 +108,10 @@
       timestamp: new Date().toISOString()
     });
 
-<<<<<<< HEAD
     // Clear any previous errors
     setGenerationError(null);
 
-=======
     // ============= ENTERPRISE VALIDATION LAYER =============
->>>>>>> 01b6a2dd
     if (!targetUrl || !primaryKeyword) {
       console.error('❌ VALIDATION FAILED: Missing required parameters');
       toast({
@@ -161,7 +153,6 @@
 
     try {
       console.log('🔄 GENERATION PROCESS STARTED');
-      // Use the already checked currentUser state instead of re-checking
 
       // Test connection to Netlify functions first (in production)
       const isDevelopment = window.location.hostname === 'localhost' ||
@@ -177,34 +168,6 @@
         isDevelopment,
         nodeEnv: process.env.NODE_ENV
       });
-
-      if (!isDevelopment) {
-        console.log('🧪 Testing Netlify function connection...');
-        try {
-          const testResponse = await fetch('/.netlify/functions/test-connection', {
-            method: 'GET',
-            headers: { 'Content-Type': 'application/json' }
-          });
-
-          if (testResponse.ok) {
-            const testData = await testResponse.json();
-            console.log('✅ Netlify functions are working:', testData);
-          } else {
-            console.warn('⚠️ Netlify functions test failed:', {
-              status: testResponse.status,
-              statusText: testResponse.statusText,
-              url: testResponse.url
-            });
-
-            // If test connection also fails, we know functions aren't deployed
-            if (testResponse.status === 404) {
-              console.warn('📋 Functions appear to not be deployed. Will use fallback mode for generation.');
-            }
-          }
-        } catch (testError) {
-          console.warn('⚠️ Netlify functions connection test failed:', testError);
-        }
-      }
 
       let data;
 
@@ -319,7 +282,6 @@
           })
         });
 
-<<<<<<< HEAD
         // Check if response is ok first
         if (!response.ok) {
           console.log('ℹ️ Netlify function response status:', response.status);
@@ -340,7 +302,6 @@
 
             if (data.success) {
               console.log('✅ Fallback content generated successfully');
-              // Continue with the fallback data - skip the response.json() call
             } else {
               console.error('❌ Fallback generation failed:', data.error);
               throw new Error(data.error || 'Fallback generation failed');
@@ -377,25 +338,6 @@
           if (!data.success) {
             throw new Error(data.error || 'Failed to generate blog post');
           }
-=======
-        if (!response.ok) {
-          // Read the response body once and handle errors
-          let errorMessage = 'Failed to generate blog post';
-          try {
-            const errorData = await response.json();
-            errorMessage = errorData.error || errorMessage;
-          } catch (parseError) {
-            // If we can't parse the error response, use the status text
-            errorMessage = `Server error: ${response.status} ${response.statusText}`;
-          }
-          throw new Error(errorMessage);
-        }
-
-        data = await response.json();
-
-        if (!data.success) {
-          throw new Error(data.error || 'Failed to generate blog post');
->>>>>>> 01b6a2dd
         }
       }
 
@@ -450,7 +392,6 @@
       setPublishedUrl(publishedUrl);
       setBlogPostId(blogPost.id);
 
-<<<<<<< HEAD
       // Verify the blog post is accessible
       if (blogPost.slug) {
         console.log('📋 Blog post details:', {
@@ -476,11 +417,8 @@
         }, 1000);
       }
 
-      // Force the progress indicator to complete
-=======
       // Force immediate completion for enterprise UX
       console.log('⚡ FINALIZING RESULTS - Transitioning to completion state');
->>>>>>> 01b6a2dd
       setForceComplete(true);
 
       // ENTERPRISE COMPLETION GUARANTEE - Multiple validation layers
@@ -569,8 +507,16 @@
       }
 
     } catch (error) {
-<<<<<<< HEAD
-      console.error('Blog generation error:', error);
+      // ============= ENTERPRISE ERROR HANDLING =============
+      console.error('🚨 CRITICAL ERROR IN GENERATION PROCESS:', error);
+      console.error('📋 Error Context:', {
+        targetUrl,
+        primaryKeyword,
+        userType: isLoggedIn ? 'AUTHENTICATED' : 'TRIAL',
+        timestamp: new Date().toISOString(),
+        errorMessage: error instanceof Error ? error.message : 'Unknown error',
+        errorStack: error instanceof Error ? error.stack : 'No stack trace'
+      });
 
       // Set the error state for detailed display
       setGenerationError(error instanceof Error ? error : String(error));
@@ -593,19 +539,6 @@
         }
       );
 
-      // Still show the toast for immediate feedback
-=======
-      // ============= ENTERPRISE ERROR HANDLING =============
-      console.error('🚨 CRITICAL ERROR IN GENERATION PROCESS:', error);
-      console.error('📋 Error Context:', {
-        targetUrl,
-        primaryKeyword,
-        userType: isLoggedIn ? 'AUTHENTICATED' : 'TRIAL',
-        timestamp: new Date().toISOString(),
-        errorMessage: error instanceof Error ? error.message : 'Unknown error',
-        errorStack: error instanceof Error ? error.stack : 'No stack trace'
-      });
-
       // Determine error type and user guidance
       let errorTitle = "⚠️ Generation Process Failed";
       let errorDescription = "An unexpected error occurred during blog generation.";
@@ -630,12 +563,11 @@
       }
 
       // Enterprise-grade error notification
->>>>>>> 01b6a2dd
       toast({
         title: errorTitle,
         description: `${errorDescription} ${nextSteps}`,
         variant: "destructive",
-        duration: 10000 // Longer duration for error messages
+        duration: 10000
       });
 
       // Reset all states to clean slate
@@ -647,13 +579,8 @@
       setGeneratedPost(null);
       setPublishedUrl('');
       setBlogPostId('');
-
-      // Optional: Add error reporting for enterprise monitoring
-      // reportErrorToAnalytics(error, { targetUrl, primaryKeyword, userType: isLoggedIn ? 'AUTH' : 'TRIAL' });
     }
   };
-
-
 
   const isValidUrl = (url: string): boolean => {
     try {
@@ -716,6 +643,7 @@
     setShowProgress(false);
     setIsGenerating(false);
     setForceComplete(false);
+    setGenerationError(null);
   };
 
   return (
@@ -816,196 +744,190 @@
                   setShowProgress(false);
                   setIsGenerating(false);
                   setForceComplete(false);
-                  // Completion state should already be set by the generation logic
                 }}
               />
             ) : (
               <Card className="border-0 shadow-2xl bg-white/90 backdrop-blur-sm">
-              <CardHeader className="text-center pb-6">
-                <div className="flex items-center justify-center gap-3 mb-4">
-                  <div className="p-3 rounded-full bg-gradient-to-r from-blue-500 to-purple-500">
-                    <Sparkles className="h-6 w-6 text-white" />
+                <CardHeader className="text-center pb-6">
+                  <div className="flex items-center justify-center gap-3 mb-4">
+                    <div className="p-3 rounded-full bg-gradient-to-r from-blue-500 to-purple-500">
+                      <Sparkles className="h-6 w-6 text-white" />
+                    </div>
+                    <CardTitle className="text-2xl font-semibold">Enter Campaign Details</CardTitle>
                   </div>
-                  <CardTitle className="text-2xl font-semibold">Enter Campaign Details</CardTitle>
-                </div>
-                <div className="flex items-center justify-center gap-6 text-sm text-gray-600">
-                  <div className="flex items-center gap-2">
-                    <Star className="h-4 w-4 text-yellow-500" />
-                    <span>High-Quality Content</span>
-                  </div>
-                  <div className="flex items-center gap-2">
-                    <Zap className="h-4 w-4 text-blue-500" />
-                    <span>Instant Publishing</span>
-                  </div>
-                  <div className="flex items-center gap-2">
-                    <Globe className="h-4 w-4 text-green-500" />
-                    <span>Live Backlink</span>
-                  </div>
-                  {authChecked && (
+                  <div className="flex items-center justify-center gap-6 text-sm text-gray-600">
                     <div className="flex items-center gap-2">
-                      <Save className={`h-4 w-4 ${isLoggedIn ? 'text-green-500' : 'text-amber-500'}`} />
-                      <span className={isLoggedIn ? 'text-green-600' : 'text-amber-600'}>
-                        {isLoggedIn ? 'Permanent Save' : 'Trial Mode'}
-                      </span>
-                    </div>
-                  )}
-                </div>
-              </CardHeader>
-              <CardContent className="space-y-8 px-8 pb-8">
-                <div className="grid grid-cols-1 md:grid-cols-2 gap-6">
-                  <div className="space-y-3">
-                    <Label htmlFor="targetUrl" className="text-base font-medium flex items-center gap-2">
-                      <Link2 className="h-4 w-4 text-blue-500" />
-                      Your Website URL
-                    </Label>
-                    <Input
-                      id="targetUrl"
-                      placeholder="https://yourwebsite.com"
-                      value={targetUrl}
-                      onChange={(e) => setTargetUrl(e.target.value)}
-                      className="text-base py-3 px-4 border-gray-200 focus:border-blue-400 focus:ring-blue-400"
-                    />
-                    <p className="text-sm text-gray-500">The URL you want to get a backlink to</p>
-                  </div>
-                  
-                  <div className="space-y-3">
-                    <Label htmlFor="primaryKeyword" className="text-base font-medium flex items-center gap-2">
-                      <Target className="h-4 w-4 text-purple-500" />
-                      Primary Keyword
-                    </Label>
-                    <Input
-                      id="primaryKeyword"
-                      placeholder="e.g., digital marketing, SEO tools"
-                      value={primaryKeyword}
-                      onChange={(e) => setPrimaryKeyword(e.target.value)}
-                      className="text-base py-3 px-4 border-gray-200 focus:border-purple-400 focus:ring-purple-400"
-                    />
-                    <p className="text-sm text-gray-500">The keyword you're ranking for (used as anchor text)</p>
-                  </div>
-                </div>
-
-                <div className="bg-gradient-to-r from-blue-50 to-purple-50 rounded-lg p-6 border border-blue-100">
-                  <h4 className="font-semibold mb-3 flex items-center gap-2">
-                    <TrendingUp className="h-5 w-5 text-blue-600" />
-                    What You'll Get:
-                  </h4>
-                  <div className="grid grid-cols-1 md:grid-cols-2 gap-4 text-sm text-gray-700">
-                    <div className="flex items-start gap-2">
-                      <CheckCircle2 className="h-4 w-4 text-green-500 mt-0.5 shrink-0" />
-                      <span>1,200+ word SEO-optimized blog post</span>
-                    </div>
-                    <div className="flex items-start gap-2">
-                      <CheckCircle2 className="h-4 w-4 text-orange-500 mt-0.5 shrink-0" />
-                      <span>Permanent links</span>
-                    </div>
-                    <div className="flex items-start gap-2">
-                      <CheckCircle2 className="h-4 w-4 text-green-500 mt-0.5 shrink-0" />
-                      <span>Published, viewable and indexed link within private networks</span>
-                    </div>
-                    <div className="flex items-start gap-2">
-                      <CheckCircle2 className="h-4 w-4 text-orange-500 mt-0.5 shrink-0" />
-                      <span>Dofollow backlinks</span>
-                    </div>
-                  </div>
-                </div>
-
-                <Button
-                  onClick={handleGenerate}
-                  disabled={isGenerating || !targetUrl || !primaryKeyword || isCheckingAuth}
-                  size="lg"
-                  className="w-full text-lg py-6 bg-gradient-to-r from-blue-600 to-purple-600 hover:from-blue-700 hover:to-purple-700 text-white font-medium shadow-lg relative overflow-hidden"
-                >
-                  {isGenerating ? (
-                    <>
-                      <Loader2 className="mr-3 h-5 w-5 animate-spin" />
-                      <span className="animate-pulse">
-                        {showProgress
-                          ? 'Processing Your Enterprise Backlink...'
-                          : currentUser
-                            ? 'Generating Professional Content...'
-                            : 'Creating Your Trial Content...'
-                        }
-                      </span>
-                    </>
-                  ) : (
-                    <>
-                      <Sparkles className="mr-3 h-5 w-5" />
-                      <span>
-                        {currentUser
-                          ? 'Create Permanent Link'
-                          : 'Start Free Trial'
-                        }
-                      </span>
-                    </>
-                  )}
-
-                  {/* Enterprise progress indicator overlay */}
-                  {isGenerating && (
-                    <div className="absolute bottom-0 left-0 h-1 bg-white/30 animate-pulse w-full"></div>
-                  )}
-                </Button>
-
-                {/* Enterprise Status & Validation Display */}
-                <div className="text-center space-y-2">
-                  {isGenerating && (
-                    <div className="inline-flex items-center gap-2 px-4 py-2 bg-blue-50 text-blue-700 rounded-full text-sm font-medium">
-                      <div className="w-2 h-2 bg-blue-500 rounded-full animate-ping"></div>
-                      ENTERPRISE GENERATION IN PROGRESS
-                    </div>
-                  )}
-
-                  {!isGenerating && targetUrl && primaryKeyword && (
-                    <div className="inline-flex items-center gap-2 px-4 py-2 bg-green-50 text-green-700 rounded-full text-sm font-medium">
-                      <CheckCircle2 className="w-4 h-4" />
-                      READY FOR DEPLOYMENT
-                    </div>
-                  )}
-                </div>
-
-                {authChecked && (
-                  <div className="text-center text-sm">
-                    {currentUser ? (
-                      <div className="space-y-2">
-                        <p className="text-green-600 font-medium">
-                          ✅ Logged in - Your backlinks will be saved permanently
-                        </p>
-                        <p className="text-gray-500">
-                          Welcome back! Your content will be saved to your dashboard.
-                        </p>
-                      </div>
-                    ) : (
-                      <div className="space-y-2">
-                        <p className="text-amber-600 font-medium">
-                          ⚠️ Guest Mode - Trial backlink (24 hours)
-                        </p>
-                        <p className="text-gray-500">
-                          ��� Completely free • No signup required • Register to save permanently
-                        </p>
+                      <Star className="h-4 w-4 text-yellow-500" />
+                      <span>High-Quality Content</span>
+                    </div>
+                    <div className="flex items-center gap-2">
+                      <Zap className="h-4 w-4 text-blue-500" />
+                      <span>Instant Publishing</span>
+                    </div>
+                    <div className="flex items-center gap-2">
+                      <Globe className="h-4 w-4 text-green-500" />
+                      <span>Live Backlink</span>
+                    </div>
+                    {authChecked && (
+                      <div className="flex items-center gap-2">
+                        <Save className={`h-4 w-4 ${isLoggedIn ? 'text-green-500' : 'text-amber-500'}`} />
+                        <span className={isLoggedIn ? 'text-green-600' : 'text-amber-600'}>
+                          {isLoggedIn ? 'Permanent Save' : 'Trial Mode'}
+                        </span>
                       </div>
                     )}
                   </div>
-                )}
-
-                {isCheckingAuth && (
-                  <p className="text-center text-sm text-gray-500">
-                    🔄 Checking authentication status...
-                  </p>
-                )}
-
-                {/* Error Display */}
-                {generationError && (
-                  <div className="mt-6">
-                    <BlogGenerationError
-                      error={generationError}
-                      targetUrl={targetUrl}
-                      keyword={primaryKeyword}
-                      onRetry={handleGenerate}
-                      onDismiss={() => setGenerationError(null)}
-                    />
+                </CardHeader>
+                <CardContent className="space-y-8 px-8 pb-8">
+                  <div className="grid grid-cols-1 md:grid-cols-2 gap-6">
+                    <div className="space-y-3">
+                      <Label htmlFor="targetUrl" className="text-base font-medium flex items-center gap-2">
+                        <Link2 className="h-4 w-4 text-blue-500" />
+                        Your Website URL
+                      </Label>
+                      <Input
+                        id="targetUrl"
+                        placeholder="https://yourwebsite.com"
+                        value={targetUrl}
+                        onChange={(e) => setTargetUrl(e.target.value)}
+                        className="text-base py-3 px-4 border-gray-200 focus:border-blue-400 focus:ring-blue-400"
+                      />
+                      <p className="text-sm text-gray-500">The URL you want to get a backlink to</p>
+                    </div>
+                    <div className="space-y-3">
+                      <Label htmlFor="primaryKeyword" className="text-base font-medium flex items-center gap-2">
+                        <Target className="h-4 w-4 text-purple-500" />
+                        Primary Keyword
+                      </Label>
+                      <Input
+                        id="primaryKeyword"
+                        placeholder="e.g., digital marketing, SEO tools"
+                        value={primaryKeyword}
+                        onChange={(e) => setPrimaryKeyword(e.target.value)}
+                        className="text-base py-3 px-4 border-gray-200 focus:border-purple-400 focus:ring-purple-400"
+                      />
+                      <p className="text-sm text-gray-500">The keyword you're ranking for (used as anchor text)</p>
+                    </div>
                   </div>
-                )}
-              </CardContent>
-            </Card>
+
+                  <div className="bg-gradient-to-r from-blue-50 to-purple-50 rounded-lg p-6 border border-blue-100">
+                    <h4 className="font-semibold mb-3 flex items-center gap-2">
+                      <TrendingUp className="h-5 w-5 text-blue-600" />
+                      What You'll Get:
+                    </h4>
+                    <div className="grid grid-cols-1 md:grid-cols-2 gap-4 text-sm text-gray-700">
+                      <div className="flex items-start gap-2">
+                        <CheckCircle2 className="h-4 w-4 text-green-500 mt-0.5 shrink-0" />
+                        <span>1,200+ word SEO-optimized blog post</span>
+                      </div>
+                      <div className="flex items-start gap-2">
+                        <CheckCircle2 className="h-4 w-4 text-orange-500 mt-0.5 shrink-0" />
+                        <span>Permanent links</span>
+                      </div>
+                      <div className="flex items-start gap-2">
+                        <CheckCircle2 className="h-4 w-4 text-green-500 mt-0.5 shrink-0" />
+                        <span>Published, viewable and indexed link within private networks</span>
+                      </div>
+                      <div className="flex items-start gap-2">
+                        <CheckCircle2 className="h-4 w-4 text-orange-500 mt-0.5 shrink-0" />
+                        <span>Dofollow backlinks</span>
+                      </div>
+                    </div>
+                  </div>
+
+                  <Button
+                    onClick={handleGenerate}
+                    disabled={isGenerating || !targetUrl || !primaryKeyword || isCheckingAuth}
+                    size="lg"
+                    className="w-full text-lg py-6 bg-gradient-to-r from-blue-600 to-purple-600 hover:from-blue-700 hover:to-purple-700 text-white font-medium shadow-lg relative overflow-hidden"
+                  >
+                    {isGenerating ? (
+                      <>
+                        <Loader2 className="mr-3 h-5 w-5 animate-spin" />
+                        <span className="animate-pulse">
+                          {showProgress
+                            ? 'Processing Your Enterprise Backlink...'
+                            : currentUser
+                              ? 'Generating Professional Content...'
+                              : 'Creating Your Trial Content...'
+                          }
+                        </span>
+                      </>
+                    ) : (
+                      <>
+                        <Sparkles className="mr-3 h-5 w-5" />
+                        <span>
+                          {currentUser
+                            ? 'Create Permanent Link'
+                            : 'Start Free Trial'
+                          }
+                        </span>
+                      </>
+                    )}
+                    {isGenerating && (
+                      <div className="absolute bottom-0 left-0 h-1 bg-white/30 animate-pulse w-full"></div>
+                    )}
+                  </Button>
+
+                  {/* Enterprise Status & Validation Display */}
+                  <div className="text-center space-y-2">
+                    {isGenerating && (
+                      <div className="inline-flex items-center gap-2 px-4 py-2 bg-blue-50 text-blue-700 rounded-full text-sm font-medium">
+                        <div className="w-2 h-2 bg-blue-500 rounded-full animate-ping"></div>
+                        ENTERPRISE GENERATION IN PROGRESS
+                      </div>
+                    )}
+                    {!isGenerating && targetUrl && primaryKeyword && (
+                      <div className="inline-flex items-center gap-2 px-4 py-2 bg-green-50 text-green-700 rounded-full text-sm font-medium">
+                        <CheckCircle2 className="w-4 h-4" />
+                        READY FOR DEPLOYMENT
+                      </div>
+                    )}
+                  </div>
+
+                  {authChecked && (
+                    <div className="text-center text-sm">
+                      {currentUser ? (
+                        <div className="space-y-2">
+                          <p className="text-green-600 font-medium">
+                            ✅ Logged in - Your backlinks will be saved permanently
+                          </p>
+                          <p className="text-gray-500">
+                            Welcome back! Your content will be saved to your dashboard.
+                          </p>
+                        </div>
+                      ) : (
+                        <div className="space-y-2">
+                          <p className="text-amber-600 font-medium">
+                            ⚠️ Guest Mode - Trial backlink (24 hours)
+                          </p>
+                          <p className="text-gray-500">
+                            🆓 Completely free • No signup required • Register to save permanently
+                          </p>
+                        </div>
+                      )}
+                    </div>
+                  )}
+
+                  {isCheckingAuth && (
+                    <p className="text-center text-sm text-gray-500">
+                      🔄 Checking authentication status...
+                    </p>
+                  )}
+
+                  {generationError && (
+                    <div className="mt-6">
+                      <BlogGenerationError
+                        error={generationError}
+                        targetUrl={targetUrl}
+                        keyword={primaryKeyword}
+                        onRetry={handleGenerate}
+                        onDismiss={() => setGenerationError(null)}
+                      />
+                    </div>
+                  )}
+                </CardContent>
+              </Card>
             )
           ) : (
             // Success state
@@ -1019,19 +941,14 @@
                     <span className="w-3 h-3 bg-white rounded-full animate-ping"></span>
                     🎯 YOUR BACKLINK IS NOW LIVE
                   </div>
-
                   <h3 className="text-5xl font-bold mb-6 bg-gradient-to-r from-gray-900 via-blue-800 to-purple-800 bg-clip-text text-transparent">
                     Content Successfully Published!
                   </h3>
-
                   <p className="text-2xl text-gray-700 mb-8 max-w-4xl mx-auto leading-relaxed">
                     Professional article about <span className="font-bold text-blue-600">"{primaryKeyword}"</span> is now live with strategic backlinks to your website
                   </p>
-
-                  {/* 🚀 LIVE BLOG POST SHOWCASE - MAIN ATTRACTION */}
                   <div className="mb-12 max-w-5xl mx-auto">
                     <div className="bg-white rounded-2xl shadow-2xl border-4 border-green-200 overflow-hidden">
-                      {/* Browser URL Bar Mockup */}
                       <div className="bg-gray-100 px-6 py-4 border-b flex items-center gap-4">
                         <div className="flex gap-2">
                           <div className="w-3 h-3 bg-red-400 rounded-full"></div>
@@ -1060,14 +977,11 @@
                           📋 Copy URL
                         </Button>
                       </div>
-
-                      {/* Live Content Preview */}
                       <div className="p-8 bg-white">
                         <div className="text-left space-y-6">
                           <h4 className="text-3xl font-bold text-gray-900 leading-tight">
                             {generatedPost?.title || `The Ultimate Guide to ${primaryKeyword}: Professional Insights & Strategies`}
                           </h4>
-
                           <div className="flex items-center gap-6 text-sm text-gray-600">
                             <div className="flex items-center gap-2">
                               <div className="w-8 h-8 bg-blue-500 rounded-full flex items-center justify-center text-white font-bold text-xs">
@@ -1085,7 +999,6 @@
                               <span className="text-green-600 font-medium">Live & Indexed</span>
                             </div>
                           </div>
-
                           <div className="bg-gradient-to-r from-blue-50 to-purple-50 p-6 rounded-lg border border-blue-200">
                             <div className="flex items-start gap-4">
                               <div className="p-2 bg-blue-100 rounded-lg">
@@ -1099,7 +1012,6 @@
                               </div>
                             </div>
                           </div>
-
                           <div className="prose prose-lg max-w-none text-gray-700">
                             <p className="leading-relaxed">
                               In today's competitive digital landscape, mastering <strong className="text-blue-600">{primaryKeyword}</strong> is essential for business success. This comprehensive guide provides actionable insights, proven strategies, and expert recommendations to help you achieve your goals...
@@ -1110,8 +1022,6 @@
                           </div>
                         </div>
                       </div>
-
-                      {/* Call-to-Action Footer */}
                       <div className="bg-gradient-to-r from-green-50 to-blue-50 px-8 py-6 border-t">
                         <div className="flex flex-col sm:flex-row gap-4 justify-center items-center">
                           <Button
@@ -1126,7 +1036,6 @@
                             <ExternalLink className="mr-3 h-6 w-6" />
                             View Your Live Article
                           </Button>
-
                           <Button
                             size="lg"
                             variant="outline"
@@ -1144,7 +1053,6 @@
                             📤 Copy Share Link
                           </Button>
                         </div>
-
                         <div className="text-center mt-6">
                           <div className="inline-flex items-center gap-2 px-4 py-2 bg-white rounded-full shadow-md border">
                             <CheckCircle2 className="h-4 w-4 text-green-500" />
@@ -1156,10 +1064,7 @@
                       </div>
                     </div>
                   </div>
-
-                  {/* PRODUCTION STATUS & NEXT STEPS */}
                   <div className="grid grid-cols-1 md:grid-cols-3 gap-6 mb-8">
-                    {/* SEO Impact */}
                     <div className="bg-gradient-to-br from-green-50 to-emerald-100 p-6 rounded-xl border border-green-200">
                       <div className="text-center">
                         <div className="w-12 h-12 bg-green-500 rounded-full flex items-center justify-center mx-auto mb-4">
@@ -1170,8 +1075,6 @@
                         <p className="text-sm text-green-700">High-quality backlink now boosting your rankings</p>
                       </div>
                     </div>
-
-                    {/* Content Quality */}
                     <div className="bg-gradient-to-br from-blue-50 to-cyan-100 p-6 rounded-xl border border-blue-200">
                       <div className="text-center">
                         <div className="w-12 h-12 bg-blue-500 rounded-full flex items-center justify-center mx-auto mb-4">
@@ -1182,8 +1085,6 @@
                         <p className="text-sm text-blue-700">Professional words with natural backlinks</p>
                       </div>
                     </div>
-
-                    {/* Status */}
                     <div className={`bg-gradient-to-br p-6 rounded-xl border ${
                       currentUser
                         ? 'from-purple-50 to-indigo-100 border-purple-200'
@@ -1211,8 +1112,6 @@
                       </div>
                     </div>
                   </div>
-
-                  {/* 🚀 PRODUCTION NEXT STEPS GUIDANCE */}
                   <div className="bg-gradient-to-r from-blue-50 to-purple-50 rounded-xl p-8 border border-blue-200 mb-8">
                     <div className="text-center mb-6">
                       <h4 className="text-2xl font-bold text-gray-900 mb-2">
@@ -1222,7 +1121,6 @@
                         Here's what's happening behind the scenes and what to expect
                       </p>
                     </div>
-
                     <div className="grid grid-cols-1 md:grid-cols-2 gap-6">
                       <div className="bg-white p-6 rounded-lg border border-green-200">
                         <h5 className="font-bold text-green-800 mb-4 flex items-center gap-2">
@@ -1236,7 +1134,6 @@
                           <li>• Organic search traffic will increase over 2-4 weeks</li>
                         </ul>
                       </div>
-
                       <div className="bg-white p-6 rounded-lg border border-blue-200">
                         <h5 className="font-bold text-blue-800 mb-4 flex items-center gap-2">
                           <TrendingUp className="h-5 w-5" />
@@ -1250,7 +1147,6 @@
                         </ul>
                       </div>
                     </div>
-
                     <div className="mt-6 text-center">
                       <div className="inline-flex items-center gap-2 px-6 py-3 bg-gradient-to-r from-green-500 to-blue-500 text-white rounded-full font-semibold shadow-lg">
                         <Star className="h-5 w-5 animate-pulse" />
@@ -1258,8 +1154,6 @@
                       </div>
                     </div>
                   </div>
-
-                {/* Authentication Status Notice */}
                   {currentUser ? (
                     <div className="max-w-3xl mx-auto mb-8 p-4 bg-green-50 border border-green-200 rounded-lg">
                       <div className="flex items-start gap-3">
@@ -1291,221 +1185,205 @@
                       </div>
                     </div>
                   )}
-                </div>
-
-                {/* COMPLETION SUMMARY CARDS */}
-                <div className="grid grid-cols-1 md:grid-cols-3 gap-4 mb-8">
-                  {/* Content Quality Card */}
-                  <div className="bg-gradient-to-br from-green-50 to-emerald-100 p-4 rounded-xl border border-green-200">
-                    <div className="flex items-center gap-2 mb-3">
-                      <FileText className="h-5 w-5 text-green-600" />
-                      <h4 className="font-semibold text-green-800">Content Quality</h4>
-                    </div>
-                    <div className="space-y-1 text-sm">
-                      <div className="flex justify-between">
-                        <span>Word Count:</span>
-                        <span className="font-medium">{generatedPost?.word_count || 1200}+ words</span>
-                      </div>
-                      <div className="flex justify-between">
-                        <span>SEO Score:</span>
-                        <span className="font-medium text-green-600">{generatedPost?.seo_score || 85}/100</span>
-                      </div>
-                      <div className="flex justify-between">
-                        <span>Reading Time:</span>
-                        <span className="font-medium">{Math.ceil((generatedPost?.word_count || 1200) / 200)} min</span>
+                  <div className="grid grid-cols-1 md:grid-cols-3 gap-4 mb-8">
+                    <div className="bg-gradient-to-br from-green-50 to-emerald-100 p-4 rounded-xl border border-green-200">
+                      <div className="flex items-center gap-2 mb-3">
+                        <FileText className="h-5 w-5 text-green-600" />
+                        <h4 className="font-semibold text-green-800">Content Quality</h4>
+                      </div>
+                      <div className="space-y-1 text-sm">
+                        <div className="flex justify-between">
+                          <span>Word Count:</span>
+                          <span className="font-medium">{generatedPost?.word_count || 1200}+ words</span>
+                        </div>
+                        <div className="flex justify-between">
+                          <span>SEO Score:</span>
+                          <span className="font-medium text-green-600">{generatedPost?.seo_score || 85}/100</span>
+                        </div>
+                        <div className="flex justify-between">
+                          <span>Reading Time:</span>
+                          <span className="font-medium">{Math.ceil((generatedPost?.word_count || 1200) / 200)} min</span>
+                        </div>
+                      </div>
+                    </div>
+                    <div className="bg-gradient-to-br from-blue-50 to-cyan-100 p-4 rounded-xl border border-blue-200">
+                      <div className="flex items-center gap-2 mb-3">
+                        <Link2 className="h-5 w-5 text-blue-600" />
+                        <h4 className="font-semibold text-blue-800">Backlink Details</h4>
+                      </div>
+                      <div className="space-y-1 text-sm">
+                        <div className="flex justify-between">
+                          <span>Links Created:</span>
+                          <span className="font-medium">{generatedPost?.contextual_links?.length || 1}</span>
+                        </div>
+                        <div className="flex justify-between">
+                          <span>Link Type:</span>
+                          <span className="font-medium">Dofollow</span>
+                        </div>
+                        <div className="flex justify-between">
+                          <span>Anchor Text:</span>
+                          <span className="font-medium text-blue-600">"{primaryKeyword}"</span>
+                        </div>
+                      </div>
+                    </div>
+                    <div className={`bg-gradient-to-br p-4 rounded-xl border ${
+                      currentUser
+                        ? 'from-green-50 to-emerald-100 border-green-200'
+                        : 'from-amber-50 to-orange-100 border-amber-200'
+                    }`}>
+                      <div className="flex items-center gap-2 mb-3">
+                        {currentUser ? (
+                          <CheckCircle2 className="h-5 w-5 text-green-600" />
+                        ) : (
+                          <AlertCircle className="h-5 w-5 text-amber-600" />
+                        )}
+                        <h4 className={`font-semibold ${currentUser ? 'text-green-800' : 'text-amber-800'}`}>
+                          Status
+                        </h4>
+                      </div>
+                      <div className="space-y-1 text-sm">
+                        <div className="flex justify-between">
+                          <span>Type:</span>
+                          <span className="font-medium">{currentUser ? 'Permanent' : 'Trial'}</span>
+                        </div>
+                        <div className="flex justify-between">
+                          <span>Duration:</span>
+                          <span className="font-medium">{currentUser ? 'Lifetime' : '24 hours'}</span>
+                        </div>
+                        <div className="flex justify-between">
+                          <span>Indexing:</span>
+                          <span className="font-medium text-green-600">Live</span>
+                        </div>
                       </div>
                     </div>
                   </div>
-
-                  {/* Backlink Details Card */}
-                  <div className="bg-gradient-to-br from-blue-50 to-cyan-100 p-4 rounded-xl border border-blue-200">
-                    <div className="flex items-center gap-2 mb-3">
-                      <Link2 className="h-5 w-5 text-blue-600" />
-                      <h4 className="font-semibold text-blue-800">Backlink Details</h4>
-                    </div>
-                    <div className="space-y-1 text-sm">
-                      <div className="flex justify-between">
-                        <span>Links Created:</span>
-                        <span className="font-medium">{generatedPost?.contextual_links?.length || 1}</span>
-                      </div>
-                      <div className="flex justify-between">
-                        <span>Link Type:</span>
-                        <span className="font-medium">Dofollow</span>
-                      </div>
-                      <div className="flex justify-between">
-                        <span>Anchor Text:</span>
-                        <span className="font-medium text-blue-600">"{primaryKeyword}"</span>
+                  <div className="bg-gray-50 rounded-lg p-4 mb-6 border border-gray-200">
+                    <div className="flex items-center justify-between">
+                      <div className="flex items-center gap-3">
+                        <Target className="h-5 w-5 text-gray-600" />
+                        <div>
+                          <p className="text-sm font-medium text-gray-900">Backlink Target</p>
+                          <p className="text-sm text-gray-600">Your website is now receiving SEO value</p>
+                        </div>
+                      </div>
+                      <div className="text-right">
+                        <a
+                          href={targetUrl}
+                          target="_blank"
+                          rel="noopener noreferrer"
+                          className="text-blue-600 hover:text-blue-700 font-medium text-sm break-all"
+                        >
+                          {targetUrl}
+                        </a>
                       </div>
                     </div>
                   </div>
-
-                  {/* Status Card */}
-                  <div className={`bg-gradient-to-br p-4 rounded-xl border ${
-                    currentUser
-                      ? 'from-green-50 to-emerald-100 border-green-200'
-                      : 'from-amber-50 to-orange-100 border-amber-200'
-                  }`}>
-                    <div className="flex items-center gap-2 mb-3">
-                      {currentUser ? (
-                        <CheckCircle2 className="h-5 w-5 text-green-600" />
-                      ) : (
-                        <AlertCircle className="h-5 w-5 text-amber-600" />
-                      )}
-                      <h4 className={`font-semibold ${currentUser ? 'text-green-800' : 'text-amber-800'}`}>
-                        Status
-                      </h4>
-                    </div>
-                    <div className="space-y-1 text-sm">
-                      <div className="flex justify-between">
-                        <span>Type:</span>
-                        <span className="font-medium">{currentUser ? 'Permanent' : 'Trial'}</span>
-                      </div>
-                      <div className="flex justify-between">
-                        <span>Duration:</span>
-                        <span className="font-medium">{currentUser ? 'Lifetime' : '24 hours'}</span>
-                      </div>
-                      <div className="flex justify-between">
-                        <span>Indexing:</span>
-                        <span className="font-medium text-green-600">Live</span>
-                      </div>
-                    </div>
+                  {!currentUser && generatedPost && (
+                    <div className="flex flex-col sm:flex-row gap-4 justify-center items-center mb-6">
+                      <ClaimTrialPostDialog
+                        trialPostSlug={generatedPost.slug}
+                        trialPostTitle={generatedPost.title}
+                        expiresAt={generatedPost.expires_at}
+                        targetUrl={targetUrl}
+                        onClaimed={() => {
+                          window.location.reload();
+                        }}
+                      >
+                        <Button
+                          size="lg"
+                          className="bg-gradient-to-r from-red-600 to-orange-600 hover:from-red-700 hover:to-orange-700 text-white animate-pulse"
+                        >
+                          <Save className="mr-2 h-5 w-5" />
+                          Save Now - Deletes in 24hrs!
+                        </Button>
+                      </ClaimTrialPostDialog>
+                    </div>
+                  )}
+                  <div className="mt-8 space-y-6">
+                    {currentUser ? (
+                      <div className="bg-gradient-to-r from-green-500 to-emerald-600 rounded-xl p-6 text-white text-center">
+                        <div className="flex items-center justify-center gap-2 mb-3">
+                          <CheckCircle2 className="h-6 w-6" />
+                          <h4 className="text-xl font-bold">🎯 Mission Complete!</h4>
+                        </div>
+                        <p className="text-green-100 mb-4 text-lg">
+                          Your professional backlink is now <strong>permanently active</strong> and boosting your SEO rankings!
+                        </p>
+                        <div className="space-y-4">
+                          <div className="flex flex-col sm:flex-row gap-3 justify-center">
+                            <Button
+                              size="lg"
+                              className="bg-white text-green-600 hover:bg-green-50 font-bold px-8"
+                              onClick={() => window.location.href = '/dashboard'}
+                            >
+                              <BarChart3 className="mr-2 h-5 w-5" />
+                              📊 Track Your SEO Growth
+                            </Button>
+                            <Button
+                              size="lg"
+                              variant="outline"
+                              className="border-white text-white hover:bg-white hover:text-green-600 font-bold px-8"
+                              onClick={resetForm}
+                            >
+                              <Sparkles className="mr-2 h-5 w-5" />
+                              🚀 Create Another Backlink
+                            </Button>
+                          </div>
+                          <div className="text-center">
+                            <p className="text-green-100 text-sm">
+                              💡 <strong>Pro Tip:</strong> Create 3-5 backlinks per month for maximum SEO impact
+                            </p>
+                          </div>
+                        </div>
+                      </div>
+                    ) : (
+                      <>
+                        <div className="bg-gradient-to-r from-red-500 to-orange-600 rounded-xl p-6 text-white text-center">
+                          <div className="flex items-center justify-center gap-2 mb-3">
+                            <AlertCircle className="h-6 w-6 animate-pulse" />
+                            <h4 className="text-xl font-bold">⚠️ Action Required!</h4>
+                          </div>
+                          <p className="text-red-100 mb-4 text-lg">
+                            Your backlink is <strong>live and working</strong> but will auto-delete in 24 hours!
+                          </p>
+                          <div className="flex flex-col sm:flex-row gap-3 justify-center">
+                            <Button
+                              size="lg"
+                              className="bg-white text-red-600 hover:bg-red-50 font-semibold animate-pulse"
+                              onClick={() => setShowSignupPopup(true)}
+                            >
+                              <Save className="mr-2 h-5 w-5" />
+                              Save Forever - Stop Timer!
+                            </Button>
+                            <Button
+                              size="lg"
+                              variant="outline"
+                              className="border-white text-white hover:bg-white hover:text-red-600 font-semibold"
+                              onClick={() => setShowLoginModal(true)}
+                            >
+                              <Shield className="mr-2 h-5 w-5" />
+                              Login / Register
+                            </Button>
+                          </div>
+                        </div>
+                        <div className="bg-gradient-to-r from-blue-50 to-purple-50 rounded-lg p-4 border border-blue-200 text-center">
+                          <p className="text-blue-800 font-medium mb-2">
+                            🚀 Ready to scale your SEO?
+                          </p>
+                          <p className="text-sm text-blue-700">
+                            Create unlimited professional backlinks with advanced targeting and analytics!
+                          </p>
+                        </div>
+                      </>
+                    )}
                   </div>
-                </div>
-
-                {/* TARGET URL CONFIRMATION */}
-                <div className="bg-gray-50 rounded-lg p-4 mb-6 border border-gray-200">
-                  <div className="flex items-center justify-between">
-                    <div className="flex items-center gap-3">
-                      <Target className="h-5 w-5 text-gray-600" />
-                      <div>
-                        <p className="text-sm font-medium text-gray-900">Backlink Target</p>
-                        <p className="text-sm text-gray-600">Your website is now receiving SEO value</p>
-                      </div>
-                    </div>
-                    <div className="text-right">
-                      <a
-                        href={targetUrl}
-                        target="_blank"
-                        rel="noopener noreferrer"
-                        className="text-blue-600 hover:text-blue-700 font-medium text-sm break-all"
-                      >
-                        {targetUrl}
-                      </a>
-                    </div>
-                  </div>
-                </div>
-
-                {!currentUser && generatedPost && (
-                  <div className="flex flex-col sm:flex-row gap-4 justify-center items-center mb-6">
-                    <ClaimTrialPostDialog
-                      trialPostSlug={generatedPost.slug}
-                      trialPostTitle={generatedPost.title}
-                      expiresAt={generatedPost.expires_at}
-                      targetUrl={targetUrl}
-                      onClaimed={() => {
-                        // Refresh the page to update UI
-                        window.location.reload();
-                      }}
-                    >
-                      <Button
-                        size="lg"
-                        className="bg-gradient-to-r from-red-600 to-orange-600 hover:from-red-700 hover:to-orange-700 text-white animate-pulse"
-                      >
-                        <Save className="mr-2 h-5 w-5" />
-                        Save Now - Deletes in 24hrs!
-                      </Button>
-                    </ClaimTrialPostDialog>
-                  </div>
-                )}
-
-                {/* FINALIZED NEXT STEPS */}
-                <div className="mt-8 space-y-6">
-                  {currentUser ? (
-                    <div className="bg-gradient-to-r from-green-500 to-emerald-600 rounded-xl p-6 text-white text-center">
-                      <div className="flex items-center justify-center gap-2 mb-3">
-                        <CheckCircle2 className="h-6 w-6" />
-                        <h4 className="text-xl font-bold">🎯 Mission Complete!</h4>
-                      </div>
-                      <p className="text-green-100 mb-4 text-lg">
-                        Your professional backlink is now <strong>permanently active</strong> and boosting your SEO rankings!
-                      </p>
-                      <div className="space-y-4">
-                        <div className="flex flex-col sm:flex-row gap-3 justify-center">
-                          <Button
-                            size="lg"
-                            className="bg-white text-green-600 hover:bg-green-50 font-bold px-8"
-                            onClick={() => window.location.href = '/dashboard'}
-                          >
-                            <BarChart3 className="mr-2 h-5 w-5" />
-                            📊 Track Your SEO Growth
-                          </Button>
-                          <Button
-                            size="lg"
-                            variant="outline"
-                            className="border-white text-white hover:bg-white hover:text-green-600 font-bold px-8"
-                            onClick={resetForm}
-                          >
-                            <Sparkles className="mr-2 h-5 w-5" />
-                            🚀 Create Another Backlink
-                          </Button>
-                        </div>
-
-                        <div className="text-center">
-                          <p className="text-green-100 text-sm">
-                            💡 <strong>Pro Tip:</strong> Create 3-5 backlinks per month for maximum SEO impact
-                          </p>
-                        </div>
-                      </div>
-                    </div>
-                  ) : (
-                    <>
-                      <div className="bg-gradient-to-r from-red-500 to-orange-600 rounded-xl p-6 text-white text-center">
-                        <div className="flex items-center justify-center gap-2 mb-3">
-                          <AlertCircle className="h-6 w-6 animate-pulse" />
-                          <h4 className="text-xl font-bold">⚠️ Action Required!</h4>
-                        </div>
-                        <p className="text-red-100 mb-4 text-lg">
-                          Your backlink is <strong>live and working</strong> but will auto-delete in 24 hours!
-                        </p>
-                        <div className="flex flex-col sm:flex-row gap-3 justify-center">
-                          <Button
-                            size="lg"
-                            className="bg-white text-red-600 hover:bg-red-50 font-semibold animate-pulse"
-                            onClick={() => setShowSignupPopup(true)}
-                          >
-                            <Save className="mr-2 h-5 w-5" />
-                            Save Forever - Stop Timer!
-                          </Button>
-                          <Button
-                            size="lg"
-                            variant="outline"
-                            className="border-white text-white hover:bg-white hover:text-red-600 font-semibold"
-                            onClick={() => setShowLoginModal(true)}
-                          >
-                            <Shield className="mr-2 h-5 w-5" />
-                            Login / Register
-                          </Button>
-                        </div>
-                      </div>
-
-                      <div className="bg-gradient-to-r from-blue-50 to-purple-50 rounded-lg p-4 border border-blue-200 text-center">
-                        <p className="text-blue-800 font-medium mb-2">
-                          🚀 Ready to scale your SEO?
-                        </p>
-                        <p className="text-sm text-blue-700">
-                          Create unlimited professional backlinks with advanced targeting and analytics!
-                        </p>
-                      </div>
-                    </>
-                  )}
-                </div>
-              </CardContent>
-            </Card>
+                </CardContent>
+              </Card>
+            )
           )}
         </div>
       </div>
 
-      {/* Signup Popup for Saving Posts */}
       <SavePostSignupPopup
         isOpen={showSignupPopup}
         onClose={() => setShowSignupPopup(false)}
@@ -1514,19 +1392,16 @@
         blogPostTitle={generatedPost?.title}
         onSignupSuccess={(user) => {
           setShowSignupPopup(false);
-          // Refresh the page to update auth state
           window.location.reload();
         }}
-        timeRemaining={86400} // 24 hours
+        timeRemaining={86400}
       />
 
-      {/* Login Modal */}
       <LoginModal
         isOpen={showLoginModal}
         onClose={() => setShowLoginModal(false)}
         onAuthSuccess={(user) => {
           setShowLoginModal(false);
-          // Refresh the page to update all auth states
           window.location.reload();
         }}
         defaultTab="login"
