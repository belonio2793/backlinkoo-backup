import { useEffect, useState } from 'react';
import { useNavigate } from 'react-router-dom';
import { supabase } from '@/integrations/supabase/client';
import { GuestDashboard } from './GuestDashboard';
import Dashboard from '../pages/Dashboard';
import { GuestSessionReminder } from './GuestSessionReminder';
import { QuickTrialUpgrade } from './QuickTrialUpgrade';
import { TrialConversionService } from '@/services/trialConversionService';
import { useGuestTracking } from '@/hooks/useGuestTracking';
import { Button } from '@/components/ui/button';
import { Card, CardContent, CardHeader, CardTitle } from '@/components/ui/card';
import { Badge } from '@/components/ui/badge';
import { useToast } from '@/hooks/use-toast';
import { Loader2, User, ArrowRight, Sparkles, Crown, Clock } from 'lucide-react';

export function EnhancedDashboardRouter() {
  const [user, setUser] = useState<any>(null);
  const [isLoading, setIsLoading] = useState(true);
  const [hasTrialPosts, setHasTrialPosts] = useState(false);
  const [guestAnalytics, setGuestAnalytics] = useState({ sessionDuration: 0, interactions: 0 });
  const navigate = useNavigate();
  const { toast } = useToast();
  const { getGuestData, getSessionDuration, shouldShowConversionPrompt, trackInteraction } = useGuestTracking();

  // Failsafe timeout to prevent infinite loading
  useEffect(() => {
    const timeout = setTimeout(() => {
      console.warn('⏰ Dashboard loading timeout reached, forcing load completion');
      setIsLoading(false);
    }, 5000);

    return () => clearTimeout(timeout);
  }, []);

  useEffect(() => {
    let isMounted = true;

    const checkUserAndTrialPosts = async () => {
      try {
        console.log('🔍 Checking user authentication...');

        // Check authentication
        const { data: { session } } = await supabase.auth.getSession();
        console.log('🔍 Session check result:', !!session?.user);

        if (!isMounted) return;

        setUser(session?.user || null);

<<<<<<< HEAD
        // Simple logic: if user is authenticated, show dashboard; otherwise redirect to login
        if (session?.user) {
          console.log('✅ User authenticated, showing dashboard');
          setIsLoading(false);
          return;
        } else {
          console.log('❌ User not authenticated, redirecting to login');
          navigate('/login');
          return;
        }
      } catch (error: any) {
=======
        // Set loading to false regardless of auth state to show dashboard
        console.log('✅ Setting loading to false, will show dashboard');
        setIsLoading(false);
      } catch (error) {
>>>>>>> 7aa22182
        console.error('Dashboard router error:', error);
        if (isMounted) {
          setIsLoading(false);
          navigate('/login');
        }
      }
    };

    checkUserAndTrialPosts();

    return () => {
      isMounted = false;
    };
  }, [navigate]);

  // Listen for auth state changes to update user state immediately
  useEffect(() => {
    const { data: { subscription } } = supabase.auth.onAuthStateChange((event, session) => {
      console.log('🔐 EnhancedDashboardRouter: Auth state changed:', event, !!session?.user);
      if (event === 'SIGNED_IN' && session?.user) {
        setUser(session.user);
        setIsLoading(false);
      } else if (event === 'SIGNED_OUT') {
        setUser(null);
      }
    });

    return () => {
      subscription?.unsubscribe();
    };
  }, []);

  // Additional useEffect to handle fallback redirect if somehow we reach an unauthenticated state
  useEffect(() => {
    if (!isLoading && !user) {
      console.log('🚫 Fallback redirect to login');
      navigate('/login');
    }
  }, [isLoading, user, navigate]);

  console.log('📊 Dashboard Router State:', { isLoading, user: !!user, hasTrialPosts, guestAnalytics });

  if (isLoading) {
    console.log('⏳ Showing loading screen');
    return (
      <div className="min-h-screen bg-background flex items-center justify-center">
        <div className="flex items-center gap-2">
          <Loader2 className="h-4 w-4 animate-spin" />
          <span>Loading dashboard...</span>
        </div>
      </div>
    );
  }

<<<<<<< HEAD
  // If user is authenticated, show protected dashboard
  if (user) {
    console.log('👤 Rendering authenticated dashboard');
    return <Dashboard />;
  }

  // For non-authenticated users, this should not happen due to useEffect redirects
  console.log('🚫 No authenticated user in fallback - redirecting');
  return null;
=======
  // Show dashboard when not loading
  console.log('👤 Rendering dashboard');
  return <Dashboard />;
>>>>>>> 7aa22182
}

// Guest Onboarding Dashboard Component
function GuestOnboardingDashboard({ 
  sessionDuration, 
  interactions, 
  onSignUp, 
  onCreateTrial 
}: {
  sessionDuration: number;
  interactions: number;
  onSignUp: () => void;
  onCreateTrial: () => void;
}) {
  return (
    <div className="min-h-screen bg-gradient-to-br from-blue-50 to-indigo-50 p-6">
      <div className="max-w-4xl mx-auto">
        {/* Header */}
        <div className="text-center mb-12">
          <Badge className="mb-4 bg-blue-100 text-blue-800">
            Welcome Back! You've been exploring for {sessionDuration} minutes
          </Badge>
          <h1 className="text-4xl font-light mb-4 tracking-tight">
            Ready to Get Started?
          </h1>
          <p className="text-xl text-muted-foreground max-w-2xl mx-auto">
            You've explored our platform with {interactions} interactions. Create an account or try our free blog generator to see what we can do for your SEO.
          </p>
        </div>

        {/* Quick Actions */}
        <div className="grid grid-cols-1 md:grid-cols-2 gap-8 mb-12">
          <Card className="p-8 text-center border-l-4 border-l-blue-500 hover:shadow-lg transition-shadow">
            <CardHeader className="pb-4">
              <div className="mx-auto mb-4 p-3 bg-blue-100 rounded-full w-fit">
                <User className="h-8 w-8 text-blue-600" />
              </div>
              <CardTitle className="text-xl mb-2">Create Your Account</CardTitle>
              <p className="text-muted-foreground text-sm">
                Join thousands of professionals and unlock all features
              </p>
            </CardHeader>
            <CardContent>
              <ul className="text-sm text-left space-y-2 mb-6">
                <li className="flex items-center gap-2">
                  <Sparkles className="h-4 w-4 text-green-600" />
                  <span>Save your work permanently</span>
                </li>
                <li className="flex items-center gap-2">
                  <Sparkles className="h-4 w-4 text-green-600" />
                  <span>Access advanced analytics</span>
                </li>
                <li className="flex items-center gap-2">
                  <Sparkles className="h-4 w-4 text-green-600" />
                  <span>Priority customer support</span>
                </li>
              </ul>
              <Button onClick={onSignUp} className="w-full">
                Create Free Account
                <ArrowRight className="h-4 w-4 ml-2" />
              </Button>
            </CardContent>
          </Card>

          <Card className="p-8 text-center border-l-4 border-l-green-500 hover:shadow-lg transition-shadow">
            <CardHeader className="pb-4">
              <div className="mx-auto mb-4 p-3 bg-green-100 rounded-full w-fit">
                <Sparkles className="h-8 w-8 text-green-600" />
              </div>
              <CardTitle className="text-xl mb-2">Try Our Free Generator</CardTitle>
              <p className="text-muted-foreground text-sm">
                Generate a high-quality blog post with backlinks in minutes
              </p>
            </CardHeader>
            <CardContent>
              <ul className="text-sm text-left space-y-2 mb-6">
                <li className="flex items-center gap-2">
                  <Clock className="h-4 w-4 text-blue-600" />
                  <span>24-hour trial backlink</span>
                </li>
                <li className="flex items-center gap-2">
                  <Clock className="h-4 w-4 text-blue-600" />
                  <span>Full SEO optimization</span>
                </li>
                <li className="flex items-center gap-2">
                  <Clock className="h-4 w-4 text-blue-600" />
                  <span>Instant publishing</span>
                </li>
              </ul>
              <Button onClick={onCreateTrial} variant="outline" className="w-full">
                Generate Free Trial Post
                <Sparkles className="h-4 w-4 ml-2" />
              </Button>
            </CardContent>
          </Card>
        </div>

        {/* Benefits showcase */}
        <div className="text-center">
          <h2 className="text-2xl font-light mb-8">Why Choose Our Platform?</h2>
          <div className="grid grid-cols-1 md:grid-cols-3 gap-6">
            <div className="p-6">
              <div className="text-3xl font-semibold text-blue-600 mb-2">High</div>
              <div className="text-sm text-muted-foreground">Success Rate</div>
            </div>
            <div className="p-6">
              <div className="text-3xl font-semibold text-blue-600 mb-2">Growing</div>
              <div className="text-sm text-muted-foreground">User Base</div>
            </div>
            <div className="p-6">
              <div className="text-3xl font-semibold text-blue-600 mb-2">Rated</div>
              <div className="text-sm text-muted-foreground">User Reviews</div>
            </div>
          </div>
        </div>
      </div>
    </div>
  );
}<|MERGE_RESOLUTION|>--- conflicted
+++ resolved
@@ -1,18 +1,3 @@
-import { useEffect, useState } from 'react';
-import { useNavigate } from 'react-router-dom';
-import { supabase } from '@/integrations/supabase/client';
-import { GuestDashboard } from './GuestDashboard';
-import Dashboard from '../pages/Dashboard';
-import { GuestSessionReminder } from './GuestSessionReminder';
-import { QuickTrialUpgrade } from './QuickTrialUpgrade';
-import { TrialConversionService } from '@/services/trialConversionService';
-import { useGuestTracking } from '@/hooks/useGuestTracking';
-import { Button } from '@/components/ui/button';
-import { Card, CardContent, CardHeader, CardTitle } from '@/components/ui/card';
-import { Badge } from '@/components/ui/badge';
-import { useToast } from '@/hooks/use-toast';
-import { Loader2, User, ArrowRight, Sparkles, Crown, Clock } from 'lucide-react';
-
 export function EnhancedDashboardRouter() {
   const [user, setUser] = useState<any>(null);
   const [isLoading, setIsLoading] = useState(true);
@@ -22,13 +7,11 @@
   const { toast } = useToast();
   const { getGuestData, getSessionDuration, shouldShowConversionPrompt, trackInteraction } = useGuestTracking();
 
-  // Failsafe timeout to prevent infinite loading
   useEffect(() => {
     const timeout = setTimeout(() => {
       console.warn('⏰ Dashboard loading timeout reached, forcing load completion');
       setIsLoading(false);
     }, 5000);
-
     return () => clearTimeout(timeout);
   }, []);
 
@@ -38,8 +21,6 @@
     const checkUserAndTrialPosts = async () => {
       try {
         console.log('🔍 Checking user authentication...');
-
-        // Check authentication
         const { data: { session } } = await supabase.auth.getSession();
         console.log('🔍 Session check result:', !!session?.user);
 
@@ -47,8 +28,6 @@
 
         setUser(session?.user || null);
 
-<<<<<<< HEAD
-        // Simple logic: if user is authenticated, show dashboard; otherwise redirect to login
         if (session?.user) {
           console.log('✅ User authenticated, showing dashboard');
           setIsLoading(false);
@@ -59,12 +38,6 @@
           return;
         }
       } catch (error: any) {
-=======
-        // Set loading to false regardless of auth state to show dashboard
-        console.log('✅ Setting loading to false, will show dashboard');
-        setIsLoading(false);
-      } catch (error) {
->>>>>>> 7aa22182
         console.error('Dashboard router error:', error);
         if (isMounted) {
           setIsLoading(false);
@@ -74,13 +47,11 @@
     };
 
     checkUserAndTrialPosts();
-
     return () => {
       isMounted = false;
     };
   }, [navigate]);
 
-  // Listen for auth state changes to update user state immediately
   useEffect(() => {
     const { data: { subscription } } = supabase.auth.onAuthStateChange((event, session) => {
       console.log('🔐 EnhancedDashboardRouter: Auth state changed:', event, !!session?.user);
@@ -97,7 +68,6 @@
     };
   }, []);
 
-  // Additional useEffect to handle fallback redirect if somehow we reach an unauthenticated state
   useEffect(() => {
     if (!isLoading && !user) {
       console.log('🚫 Fallback redirect to login');
@@ -119,137 +89,11 @@
     );
   }
 
-<<<<<<< HEAD
-  // If user is authenticated, show protected dashboard
   if (user) {
     console.log('👤 Rendering authenticated dashboard');
     return <Dashboard />;
   }
 
-  // For non-authenticated users, this should not happen due to useEffect redirects
   console.log('🚫 No authenticated user in fallback - redirecting');
   return null;
-=======
-  // Show dashboard when not loading
-  console.log('👤 Rendering dashboard');
-  return <Dashboard />;
->>>>>>> 7aa22182
-}
-
-// Guest Onboarding Dashboard Component
-function GuestOnboardingDashboard({ 
-  sessionDuration, 
-  interactions, 
-  onSignUp, 
-  onCreateTrial 
-}: {
-  sessionDuration: number;
-  interactions: number;
-  onSignUp: () => void;
-  onCreateTrial: () => void;
-}) {
-  return (
-    <div className="min-h-screen bg-gradient-to-br from-blue-50 to-indigo-50 p-6">
-      <div className="max-w-4xl mx-auto">
-        {/* Header */}
-        <div className="text-center mb-12">
-          <Badge className="mb-4 bg-blue-100 text-blue-800">
-            Welcome Back! You've been exploring for {sessionDuration} minutes
-          </Badge>
-          <h1 className="text-4xl font-light mb-4 tracking-tight">
-            Ready to Get Started?
-          </h1>
-          <p className="text-xl text-muted-foreground max-w-2xl mx-auto">
-            You've explored our platform with {interactions} interactions. Create an account or try our free blog generator to see what we can do for your SEO.
-          </p>
-        </div>
-
-        {/* Quick Actions */}
-        <div className="grid grid-cols-1 md:grid-cols-2 gap-8 mb-12">
-          <Card className="p-8 text-center border-l-4 border-l-blue-500 hover:shadow-lg transition-shadow">
-            <CardHeader className="pb-4">
-              <div className="mx-auto mb-4 p-3 bg-blue-100 rounded-full w-fit">
-                <User className="h-8 w-8 text-blue-600" />
-              </div>
-              <CardTitle className="text-xl mb-2">Create Your Account</CardTitle>
-              <p className="text-muted-foreground text-sm">
-                Join thousands of professionals and unlock all features
-              </p>
-            </CardHeader>
-            <CardContent>
-              <ul className="text-sm text-left space-y-2 mb-6">
-                <li className="flex items-center gap-2">
-                  <Sparkles className="h-4 w-4 text-green-600" />
-                  <span>Save your work permanently</span>
-                </li>
-                <li className="flex items-center gap-2">
-                  <Sparkles className="h-4 w-4 text-green-600" />
-                  <span>Access advanced analytics</span>
-                </li>
-                <li className="flex items-center gap-2">
-                  <Sparkles className="h-4 w-4 text-green-600" />
-                  <span>Priority customer support</span>
-                </li>
-              </ul>
-              <Button onClick={onSignUp} className="w-full">
-                Create Free Account
-                <ArrowRight className="h-4 w-4 ml-2" />
-              </Button>
-            </CardContent>
-          </Card>
-
-          <Card className="p-8 text-center border-l-4 border-l-green-500 hover:shadow-lg transition-shadow">
-            <CardHeader className="pb-4">
-              <div className="mx-auto mb-4 p-3 bg-green-100 rounded-full w-fit">
-                <Sparkles className="h-8 w-8 text-green-600" />
-              </div>
-              <CardTitle className="text-xl mb-2">Try Our Free Generator</CardTitle>
-              <p className="text-muted-foreground text-sm">
-                Generate a high-quality blog post with backlinks in minutes
-              </p>
-            </CardHeader>
-            <CardContent>
-              <ul className="text-sm text-left space-y-2 mb-6">
-                <li className="flex items-center gap-2">
-                  <Clock className="h-4 w-4 text-blue-600" />
-                  <span>24-hour trial backlink</span>
-                </li>
-                <li className="flex items-center gap-2">
-                  <Clock className="h-4 w-4 text-blue-600" />
-                  <span>Full SEO optimization</span>
-                </li>
-                <li className="flex items-center gap-2">
-                  <Clock className="h-4 w-4 text-blue-600" />
-                  <span>Instant publishing</span>
-                </li>
-              </ul>
-              <Button onClick={onCreateTrial} variant="outline" className="w-full">
-                Generate Free Trial Post
-                <Sparkles className="h-4 w-4 ml-2" />
-              </Button>
-            </CardContent>
-          </Card>
-        </div>
-
-        {/* Benefits showcase */}
-        <div className="text-center">
-          <h2 className="text-2xl font-light mb-8">Why Choose Our Platform?</h2>
-          <div className="grid grid-cols-1 md:grid-cols-3 gap-6">
-            <div className="p-6">
-              <div className="text-3xl font-semibold text-blue-600 mb-2">High</div>
-              <div className="text-sm text-muted-foreground">Success Rate</div>
-            </div>
-            <div className="p-6">
-              <div className="text-3xl font-semibold text-blue-600 mb-2">Growing</div>
-              <div className="text-sm text-muted-foreground">User Base</div>
-            </div>
-            <div className="p-6">
-              <div className="text-3xl font-semibold text-blue-600 mb-2">Rated</div>
-              <div className="text-sm text-muted-foreground">User Reviews</div>
-            </div>
-          </div>
-        </div>
-      </div>
-    </div>
-  );
 }