--- conflicted
+++ resolved
@@ -1,211 +1,8 @@
 import AdminDashboard from '@/pages/AdminDashboard';
 
 export function SimpleAdminPage() {
-<<<<<<< HEAD
-  const [email, setEmail] = useState('');
-  const [password, setPassword] = useState('');
-  const [loading, setLoading] = useState(false);
-  const [error, setError] = useState<string | null>(null);
-  const [isLoggedIn, setIsLoggedIn] = useState(false);
 
-  const handleSignIn = async (e: React.FormEvent) => {
-    e.preventDefault();
-    setLoading(true);
-    setError(null);
-
-    try {
-      // Instant admin bypass - no database calls needed
-      if (email.trim() === 'support@backlinkoo.com' && password === 'password') {
-        // Set session storage for instant admin access
-        sessionStorage.setItem('instant_admin', 'true');
-        setIsLoggedIn(true);
-        setLoading(false);
-        return;
-      }
-
-      // For other users, attempt normal authentication
-      const { data, error: signInError } = await supabase.auth.signInWithPassword({
-        email: email.trim(),
-        password: password
-      });
-
-      if (signInError) {
-        throw signInError;
-      }
-
-      if (!data.user) {
-        throw new Error('No user returned from sign in');
-      }
-
-      // Skip profile check if it's admin email
-      if (data.user.email === 'support@backlinkoo.com') {
-        setIsLoggedIn(true);
-        return;
-      }
-
-      // For non-admin users, check privileges
-      const { data: profile, error: profileError } = await supabase
-        .from('profiles')
-        .select('role')
-        .eq('user_id', data.user.id)
-        .single();
-
-      if (profileError) {
-        throw new Error('Unable to verify admin privileges');
-      }
-
-      if (profile?.role !== 'admin') {
-        throw new Error('Unauthorized access - admin privileges required');
-      }
-
-      setIsLoggedIn(true);
-
-    } catch (error: any) {
-      setError(error.message || 'Sign in failed');
-    } finally {
-      setLoading(false);
-    }
-  };
-
-  if (isLoggedIn) {
-    return <AdminDashboard />;
-  }
-
-  return (
-    <div className="min-h-screen bg-gradient-to-br from-background to-muted/20 flex items-center justify-center">
-      <Card className="w-full max-w-md shadow-lg">
-        <CardHeader className="text-center space-y-4">
-          <div className="flex justify-center">
-            <div className="p-3 bg-primary/10 rounded-full">
-              <Shield className="h-12 w-12 text-primary" />
-            </div>
-          </div>
-          <div>
-            <CardTitle className="text-2xl font-bold">Admin Portal</CardTitle>
-            <p className="text-sm text-muted-foreground mt-2">
-              Secure access to the administrative dashboard
-            </p>
-          </div>
-        </CardHeader>
-        
-        <CardContent>
-          <form onSubmit={handleSignIn} className="space-y-4">
-            {error && (
-              <Alert variant="destructive">
-                <AlertTriangle className="h-4 w-4" />
-                <AlertDescription>{error}</AlertDescription>
-              </Alert>
-            )}
-
-            <div className="space-y-2">
-              <Label htmlFor="email">Admin Email</Label>
-              <Input
-                id="email"
-                type="email"
-                placeholder="Enter your admin email"
-                value={email}
-                onChange={(e) => setEmail(e.target.value)}
-                disabled={loading}
-                required
-                className="h-11"
-              />
-            </div>
-
-            <div className="space-y-2">
-              <Label htmlFor="password">Password</Label>
-              <Input
-                id="password"
-                type="password"
-                placeholder="Enter your admin password"
-                value={password}
-                onChange={(e) => setPassword(e.target.value)}
-                disabled={loading}
-                required
-                className="h-11"
-              />
-            </div>
-
-            <Button
-              type="submit"
-              className="w-full h-11"
-              disabled={loading}
-            >
-              {loading ? (
-                <>
-                  <Loader2 className="h-4 w-4 mr-2 animate-spin" />
-                  Signing In...
-                </>
-              ) : (
-                <>
-                  <Shield className="h-4 w-4 mr-2" />
-                  Access Admin Dashboard
-                </>
-              )}
-            </Button>
-          </form>
-
-          {error?.includes('infinite recursion') && (
-            <div className="mt-6 p-4 bg-red-50 border border-red-200 rounded-lg">
-              <h3 className="font-bold text-red-800 mb-2">🚨 Database Configuration Issue</h3>
-              <p className="text-sm text-red-700 mb-3">
-                An infinite recursion error was detected in the database policies. This needs to be fixed manually.
-              </p>
-
-              <div className="bg-red-100 p-3 rounded mb-3">
-                <p className="text-xs font-medium text-red-800 mb-2">Quick Fix Instructions:</p>
-                <ol className="text-xs text-red-700 space-y-1">
-                  <li>1. Go to <a href="https://supabase.com/dashboard/project/dfhanacsmsvvkpunurnp/sql/new" target="_blank" className="text-blue-600 underline">Supabase SQL Editor</a></li>
-                  <li>2. Copy and paste the SQL below</li>
-                  <li>3. Click "RUN" to execute</li>
-                  <li>4. Return here and try logging in again</li>
-                </ol>
-              </div>
-
-              <div className="bg-black text-green-400 p-3 rounded text-xs font-mono overflow-x-auto">
-                <pre>{`-- Fix infinite recursion in RLS policies
-ALTER TABLE public.profiles DISABLE ROW LEVEL SECURITY;
-
--- Drop problematic functions
-DROP FUNCTION IF EXISTS public.get_current_user_role();
-DROP FUNCTION IF EXISTS public.get_user_role();
-DROP FUNCTION IF EXISTS public.check_admin_role();
-DROP FUNCTION IF EXISTS public.is_admin();
-
--- Drop all existing policies
-DO $$
-BEGIN
-    FOR r IN (SELECT policyname FROM pg_policies WHERE tablename = 'profiles' AND schemaname = 'public')
-    LOOP
-        EXECUTE 'DROP POLICY IF EXISTS "' || r.policyname || '" ON public.profiles';
-    END LOOP;
-END $$;
-
--- Re-enable RLS with simple policies
-ALTER TABLE public.profiles ENABLE ROW LEVEL SECURITY;
-
--- Simple policy for user own profile
-CREATE POLICY "users_own_profile" ON public.profiles
-FOR ALL USING (auth.uid() = user_id);
-
--- Admin policy without recursion
-CREATE POLICY "admin_all_profiles" ON public.profiles
-FOR ALL USING (
-    auth.uid() IN (
-        SELECT id FROM auth.users WHERE email = 'support@backlinkoo.com'
-    )
-);`}</pre>
-              </div>
-            </div>
-          )}
-        </CardContent>
-      </Card>
-    </div>
-  );
-=======
-  // Skip all authentication - go directly to admin dashboard
-  console.log('🚀 Direct admin access - bypassing authentication');
-  return <AdminDashboard />;
->>>>>>> 7d358194
+main
 }
 
 export default SimpleAdminPage;