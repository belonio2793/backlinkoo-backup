import { Link } from "react-router-dom";
import { useState } from "react";
import { navigateToSection, NAVIGATION_CONFIGS } from "@/utils/navigationUtils";
import { useAuth } from "@/hooks/useAuth";
import { LoginModal } from "@/components/LoginModal";

export const Footer = () => {
  const { user } = useAuth();
  const [showLoginModal, setShowLoginModal] = useState(false);
  const [pendingNavigation, setPendingNavigation] = useState<any>(null);

  const handleProtectedNavigation = (config: any) => {
    if (user) {
      // User is authenticated, navigate directly
      navigateToSection(config);
    } else {
      // User is not authenticated, store pending navigation and show login modal
      setPendingNavigation(config);
      setShowLoginModal(true);
    }
  };

  const handleAuthSuccess = (authenticatedUser: any) => {
    setShowLoginModal(false);

    // If there's a pending navigation, execute it after successful auth
    if (pendingNavigation) {
      setTimeout(() => {
        if (pendingNavigation.hash) {
          // Section navigation with hash
          navigateToSection(pendingNavigation);
        } else {
          // Simple route navigation
          window.location.href = pendingNavigation.route;
        }
        setPendingNavigation(null);
      }, 300); // Quick redirect for seamless experience
    }
  };
  return (
    <footer className="bg-gray-50 border-t border-gray-200 py-12">
      <div className="max-w-7xl mx-auto px-4 sm:px-6 lg:px-8">
        <div className="grid grid-cols-1 md:grid-cols-4 gap-8 mb-8">
          {/* Features Section */}
          <div>
            <h3 className="text-sm font-semibold text-gray-900 mb-4">Features</h3>
            <div className="space-y-2">
              <button
                onClick={() => handleProtectedNavigation(NAVIGATION_CONFIGS.CAMPAIGNS)}
                className="block text-gray-600 hover:text-gray-900 text-sm text-left w-full hover:cursor-pointer"
                title={!user ? "Sign in to access Campaign Management" : "Go to Campaign Management"}
              >
                Campaign Management
              </button>
              <button
                onClick={() => handleProtectedNavigation(NAVIGATION_CONFIGS.BACKLINK_AUTOMATION)}
                className="block text-gray-600 hover:text-gray-900 text-sm text-left w-full hover:cursor-pointer"
              >
                Backlink ∞ Automation Link Building (beta)
<<<<<<< HEAD
              </button>
              <button
                onClick={() => handleProtectedNavigation(NAVIGATION_CONFIGS.KEYWORD_RESEARCH)}
                className="block text-gray-600 hover:text-gray-900 text-sm text-left w-full hover:cursor-pointer"
              >
                Keyword Research
              </button>
              <button
                onClick={() => handleProtectedNavigation(NAVIGATION_CONFIGS.RANK_TRACKER)}
                className="block text-gray-600 hover:text-gray-900 text-sm text-left w-full hover:cursor-pointer"
=======
              </Link>
              <Link
                to="/dashboard#keyword-research"
                className="block text-gray-600 hover:text-gray-900 text-sm"
              >
                Keyword Research
              </Link>
              <Link
                to="/dashboard#rank-tracker"
                className="block text-gray-600 hover:text-gray-900 text-sm"
>>>>>>> ded55dcb
              >
                Rank Tracker
              </button>
              <Link
                to="/dashboard#backlink-automation"
                className="block text-gray-600 hover:text-gray-900 text-sm"
              >
                Backlink Automation
              </Link>
              <Link
                to="/blog"
                className="block text-gray-600 hover:text-gray-900 text-sm"
              >
                Blog
              </Link>
            </div>
          </div>

          {/* Merchant Tools Section */}
          <div>
            <h3 className="text-sm font-semibold text-gray-900 mb-4">Merchant Tools</h3>
            <div className="space-y-2">
              <button
                onClick={() => {
                  if (user) {
                    window.location.href = '/backlink-report';
                  } else {
                    setPendingNavigation({ route: '/backlink-report' });
                    setShowLoginModal(true);
                  }
                }}
                className="block text-gray-600 hover:text-gray-900 text-sm text-left w-full hover:cursor-pointer"
              >
                Backlink Reports
              </button>
            </div>
          </div>

          {/* Legal Section */}
          <div>
            <h3 className="text-sm font-semibold text-gray-900 mb-4">Legal</h3>
            <div className="space-y-2">
              <Link
                to="/terms-of-service"
                className="block text-gray-600 hover:text-gray-900 text-sm"
              >
                Terms of Service
              </Link>
              <Link
                to="/privacy-policy"
                className="block text-gray-600 hover:text-gray-900 text-sm"
              >
                Privacy Policy
              </Link>
            </div>
          </div>

          {/* Company Section */}
          <div>
            <h3 className="text-sm font-semibold text-gray-900 mb-4">Company</h3>
            <div className="space-y-2">
              <Link
                to="/affiliate"
                className="block text-gray-600 hover:text-gray-900 text-sm"
              >
                Affiliate Program
              </Link>
              <button
                onClick={() => {
                  if (user) {
                    window.location.href = '/admin';
                  } else {
                    setPendingNavigation({ route: '/admin' });
                    setShowLoginModal(true);
                  }
                }}
                className="block text-gray-600 hover:text-gray-900 text-sm text-left w-full hover:cursor-pointer"
              >
                Admin Dashboard
              </button>
              <a
                href="mailto:support@backlinkoo.com"
                className="block text-gray-600 hover:text-gray-900 text-sm"
              >
                Contact Support
              </a>
            </div>
          </div>
        </div>

        <div className="border-t border-gray-200 pt-8">
          <div className="flex flex-col items-center gap-4">
            <div className="flex items-center gap-4">

            </div>
            <div className="text-center text-gray-600 text-sm">
              Copyright © Backlink ∞ - All rights reserved.
            </div>
          </div>
        </div>
      </div>

      {/* Login Modal for Authentication */}
      <LoginModal
        isOpen={showLoginModal}
        onClose={() => {
          setShowLoginModal(false);
          setPendingNavigation(null);
        }}
        onAuthSuccess={handleAuthSuccess}
        defaultTab="login"
      />
    </footer>
  );
};<|MERGE_RESOLUTION|>--- conflicted
+++ resolved
@@ -57,7 +57,7 @@
                 className="block text-gray-600 hover:text-gray-900 text-sm text-left w-full hover:cursor-pointer"
               >
                 Backlink ∞ Automation Link Building (beta)
-<<<<<<< HEAD
+
               </button>
               <button
                 onClick={() => handleProtectedNavigation(NAVIGATION_CONFIGS.KEYWORD_RESEARCH)}
@@ -68,7 +68,7 @@
               <button
                 onClick={() => handleProtectedNavigation(NAVIGATION_CONFIGS.RANK_TRACKER)}
                 className="block text-gray-600 hover:text-gray-900 text-sm text-left w-full hover:cursor-pointer"
-=======
+              >
               </Link>
               <Link
                 to="/dashboard#keyword-research"
@@ -79,7 +79,7 @@
               <Link
                 to="/dashboard#rank-tracker"
                 className="block text-gray-600 hover:text-gray-900 text-sm"
->>>>>>> ded55dcb
+
               >
                 Rank Tracker
               </button>
